
######################################################################
## CMakeLists.txt ---
## This file is part of the G+Smo library.
##
## Author: Angelos Mantzaflaris
## Copyright (C) 2012 - 2015 RICAM-Linz.
######################################################################

## #################################################################
## Configuration
## #################################################################

include(CheckCXXCompilerFlag)

#find_package(Metis REQUIRED)

#Remove NDEBUG from RelWithDebInfo builds
string(REPLACE "-DNDEBUG" "" replacementFlags "${CMAKE_CXX_FLAGS_RELWITHDEBINFO}")
set(CMAKE_CXX_FLAGS_RELWITHDEBINFO ${replacementFlags} CACHE INTERNAL "" FORCE)
string(REPLACE "-DNDEBUG" "" replacementFlags "${CMAKE_C_FLAGS_RELWITHDEBINFO}")
set(CMAKE_C_FLAGS_RELWITHDEBINFO ${replacementFlags} CACHE INTERNAL "" FORCE)

if (NOT ${CMAKE_SYSTEM_NAME} MATCHES "Darwin" AND NOT CMAKE_CXX_COMPILER_ID MATCHES "Clang")
  #fixme: enable for Darwin/clang (probably no export explicit template instantiations)
  set(CMAKE_CXX_VISIBILITY_PRESET hidden)
  set(CMAKE_C_VISIBILITY_PRESET   hidden)
  set(CMAKE_VISIBILITY_INLINES_HIDDEN 1 )
endif()

# Set a default coefficient numeric types if not specified
if(NOT GISMO_COEFF_TYPE)
  set (GISMO_COEFF_TYPE "double" CACHE STRING
   "Coefficient type(float, double, long double, mpfr::mpreal, mpq_class, posit_32_2)" FORCE)
elseif(${GISMO_COEFF_TYPE} STREQUAL "mpfr::mpreal")
  set(GISMO_WITH_MPFR ON CACHE BOOL "Use MPFR" FORCE)
  #set(GISMO_WITH_MPQ OFF CACHE BOOL "Use GMP/mpq_class")
elseif(${GISMO_COEFF_TYPE} STREQUAL "mpq_class")
  set(GISMO_WITH_MPQ ON CACHE BOOL "Use GMP/mpq_class" FORCE)
  #set(GISMO_WITH_MPFR OFF CACHE BOOL "Use MPFR")
elseif(${GISMO_COEFF_TYPE} STREQUAL "posit_32_2")
  set(GISMO_WITH_UNUM ON CACHE BOOL "Use UNUM" FORCE)
endif()
set_property(CACHE GISMO_COEFF_TYPE PROPERTY STRINGS
"float" "double" "long double" "mpfr::mpreal" "mpq_class" "posit_32_2")

if(NOT GISMO_INDEX_TYPE)
   set (GISMO_INDEX_TYPE "int" CACHE STRING
   #math(EXPR BITSZ_VOID_P "8*${CMAKE_SIZEOF_VOID_P}")
   #set (GISMO_INDEX_TYPE "int${BITSZ_VOID_P}_t" CACHE STRING
   "Index type(int, int32_t, int64_t, unsigned, size_t)" FORCE)
   set_property(CACHE GISMO_INDEX_TYPE PROPERTY STRINGS
   "int" "int32_t" "int64_t" "unsigned" "size_t" )
endif()

# Set a default build type if none was specified
if(NOT CMAKE_BUILD_TYPE AND NOT CMAKE_CONFIGURATION_TYPES)
   set(CMAKE_BUILD_TYPE RelWithDebInfo CACHE STRING
   "Type of build (None Debug Release RelWithDebInfo MinSizeRel)" FORCE)
   # Set the possible values of build type for cmake-gui
   set_property(CACHE CMAKE_BUILD_TYPE PROPERTY STRINGS "Debug" "Release"
     "RelWithDebInfo" "MinSizeRel")
endif()

set(${PROJECT_NAME}_ARCHIVE_OUTPUT_DIRECTORY lib)
set(${PROJECT_NAME}_RUNTIME_OUTPUT_DIRECTORY bin)
set(${PROJECT_NAME}_LIBRARY_OUTPUT_DIRECTORY lib)
foreach(config ${CMAKE_CONFIGURATION_TYPES}) # For Visual studio
    # overrides Debug/Release subfolders
    string(TOUPPER ${config} CONFIG)
    set(${PROJECT_NAME}_ARCHIVE_OUTPUT_DIRECTORY_${CONFIG} lib)
    set(${PROJECT_NAME}_RUNTIME_OUTPUT_DIRECTORY_${CONFIG} bin)
    set(${PROJECT_NAME}_LIBRARY_OUTPUT_DIRECTORY_${CONFIG} lib)
endforeach()

#Configure Valgrind
#find_program( MEMORYCHECK_COMMAND valgrind )
#--gen-suppressions=all --trace-children=yes --track-origins=yes
#set( MEMORYCHECK_COMMAND_OPTIONS "--leak-check=full --show-reachable=yes" CACHE INTERNAL "")
set( MEMORYCHECK_COMMAND_OPTIONS "--error-exitcode=1 --leak-check=yes -q" CACHE INTERNAL "") #note: empty defaults to "-q --tool=memcheck --leak-check=yes --show-reachable=yes --num-callers=50
set( MEMORYCHECK_SUPPRESSIONS_FILE "${gismo_SOURCE_DIR}/cmake/valgrind_supp.txt" CACHE INTERNAL "")

set(CMAKE_CXX_STANDARD_REQUIRED OFF)
set(CMAKE_CXX_EXTENSIONS OFF)
include(AddCXXCompileOptions)

if("x${CMAKE_CXX_COMPILER_ID}" STREQUAL "xIntel")
  # message(STATUS "Using Boost for smart pointers")
  find_package(Boost REQUIRED)
  include_directories(${Boost_INCLUDE_DIRS})
endif()

# Print compilation statistics (these flags work on GCC compiler only)
#set(CMAKE_CXX_FLAGS "${CMAKE_CXX_FLAGS} -ftime-report")
#set(CMAKE_CXX_FLAGS "${CMAKE_CXX_FLAGS} -Q")

if(GISMO_BUILD_COVERAGE AND CMAKE_COMPILER_IS_GNUCXX)
  # see http://www.cmake.org/Wiki/CTest:Coverage
  # and http://cmake.3232098.n2.nabble.com/Running-coverage-analysis-td7145452.html
  include(CodeCoverage)
  APPEND_COVERAGE_COMPILER_FLAGS()
  #set(CMAKE_CXX_FLAGS_DEBUG "${CMAKE_CXX_FLAGS_DEBUG} -ftest-coverage -fprofile-arcs")
  #set(CMAKE_EXE_LINKER_FLAGS "-fprofile-arcs -ftest-coverage")
endif(GISMO_BUILD_COVERAGE AND CMAKE_COMPILER_IS_GNUCXX)

if("x${CMAKE_CXX_COMPILER_ID}" STREQUAL "xMSVC")

    #if(${MSVC_VERSION} EQUAL 1800 AND CMAKE_CXX_COMPILER_VERSION VERSION_LESS 18.00.31101.0)
    #   message(WARNING "Visual Studio 2013 without Update 4 detected. Update your compiler to avoid G+Smo compilation problems.")
    #endif()

    # Disable checked iterators and irrelevant warnings
    #wd4351: regards old behaviour before MSVC2005
    set(CMAKE_CXX_FLAGS    "${CMAKE_CXX_FLAGS}  /bigobj /D_SECURE_SCL=0  /wd4351 /MP")
    # See http://msdn.microsoft.com/en-us/library/hh697468.aspx
    #add_definitions(-D_HAS_ITERATOR_DEBUGGING=0)
    #add_definitions(-D_SECURE_SCL=0)
    #add_definitions(-D_ITERATOR_DEBUG_LEVEL=0) #VS2012

    # disable incremental linking for executables (it doesn't help for linking with libraries) -- check
    #STRING(REPLACE "/INCREMENTAL:YES" "/INCREMENTAL:NO" CMAKE_EXE_LINKER_FLAGS_DEBUG ${CMAKE_EXE_LINKER_FLAGS_DEBUG})
    #STRING(REPLACE "/INCREMENTAL:YES" "/INCREMENTAL:NO" CMAKE_EXE_LINKER_FLAGS_RELWITHDEBINFO ${CMAKE_EXE_LINKER_FLAGS_RELWITHDEBINFO})

#    if ( GISMO_BUILD_LIB )
#    # /MD /MDd
#      set(CMAKE_CXX_FLAGS "${CMAKE_CXX_FLAGS} /MD")
#    endif()

    if (CMAKE_SIZEOF_VOID_P EQUAL 8) #64bit compiler
       # Note: On 64bit-platforms, /Wp64 flag is present, causing extra warnings
       set(CMAKE_CXX_FLAGS    "${CMAKE_CXX_FLAGS} /wd4244 /wd4267")

    #else() #32bit compiler has CMAKE_SIZEOF_VOID_P EQUAL 4
    endif()

endif()

if(GISMO_EXTRA_DEBUG)
  include(gsDebugExtra)
endif(GISMO_EXTRA_DEBUG)

if("x${CMAKE_CXX_COMPILER_ID}" STREQUAL "xMSVC")
  # Force to always compile with W4
  if(CMAKE_CXX_FLAGS MATCHES "/W[0-4]")
    string(REGEX REPLACE "/W[0-4]" "/W4" CMAKE_CXX_FLAGS "${CMAKE_CXX_FLAGS}")
    string(REGEX REPLACE "/W[0-4]" "/W4" CMAKE_CXX_FLAGS_DEBUG "${CMAKE_CXX_FLAGS_DEBUG}")
    string(REGEX REPLACE "/W[0-4]" "/W4" CMAKE_CXX_FLAGS_RELEASE "${CMAKE_CXX_FLAGS_RELEASE}")
    string(REGEX REPLACE "/W[0-4]" "/W4" CMAKE_CXX_FLAGS_RELWITHDEBINFO "${CMAKE_CXX_FLAGS_RELWITHDEBINFO}")
  else()
    set(CMAKE_CXX_FLAGS   "${CMAKE_CXX_FLAGS} /W4")
  endif()

elseif(CMAKE_COMPILER_IS_GNUCC OR CMAKE_COMPILER_IS_GNUCXX)
  # Note: https://gcc.gnu.org/bugzilla/show_bug.cgi?id=53431
  # affects -Wno-ignored-attributes in Eigen
<<<<<<< HEAD
  set(CMAKE_CXX_FLAGS "${CMAKE_CXX_FLAGS} -Wall -Wno-long-long -Wunused-variable") #-Wpedantic
  if (NOT CMAKE_CXX_COMPILER_VERSION VERSION_LESS 4.8)
=======
  set(CMAKE_CXX_FLAGS "${CMAKE_CXX_FLAGS} -Wall -Wno-long-long -Wunused-variable")
  if (NOT CMAKE_CXX_COMPILER_VERSION VERSION_LESS 4.9)
>>>>>>> 0952ea30
    set(CMAKE_CXX_FLAGS "${CMAKE_CXX_FLAGS} -ftrack-macro-expansion=0 -Wno-ignored-attributes")
  endif()
  if ("x${CMAKE_CXX_STANDARD}" STREQUAL "x98"
      AND CMAKE_CXX_COMPILER_VERSION VERSION_GREATER 4.2)
    set(CMAKE_CXX_FLAGS "${CMAKE_CXX_FLAGS} -Wno-c++11-compat")
  endif()

  if(GISMO_WARNINGS)
    set(CMAKE_CXX_FLAGS "${CMAKE_CXX_FLAGS} -Woverloaded-virtual -Wextra")
    #-Wshadow -Wconversion -pedantic -Wunused -Wattributes
  endif()

endif()

if (CMAKE_COMPILER_IS_GNUCXX AND NOT ${CMAKE_SYSTEM_NAME} MATCHES "Darwin" )
  #-Wl,--no-allow-shlib-undefined
  set(CMAKE_SHARED_LINKER_FLAGS "${CMAKE_SHARED_LINKER_FLAGS} -Wl,--no-undefined")
  if (NOT MINGW)
    set(CMAKE_SHARED_LINKER_FLAGS "${CMAKE_SHARED_LINKER_FLAGS} -Wl,-z,defs")
  endif()
endif()

if (MINGW)
  # fixme: export explicit template instantiations in MinGW ?
  set(CMAKE_SHARED_LINKER_FLAGS "${CMAKE_SHARED_LINKER_FLAGS} -Wl,--export-all-symbols")

  # large files can overflow pe/coff sections, so use the pe+ format
  CHECK_CXX_COMPILER_FLAG("-Wa,-mbig-obj" HAS_MBIGOBJ)
  if(NOT HAS_MBIGOBJ)
    message(WARNING "Current compiler does not suppport -Wa,-mbig-obj option.")
  else()
    set(CMAKE_CXX_FLAGS "${CMAKE_CXX_FLAGS} -Wa,-mbig-obj")
    #set(CMAKE_CXX_FLAGS "${CMAKE_CXX_FLAGS} -ffunction-sections -Wl,--gc-sections")
  endif()
elseif(NOT MSVC AND NOT POLICY CMP0063 AND NOT ${CMAKE_SYSTEM_NAME} MATCHES "Darwin" AND NOT CMAKE_CXX_COMPILER_ID MATCHES "Clang")
  #fixme: enable for Darwin/clang (probably no export explicit template instantiations)
  check_cxx_compiler_flag(-fvisibility=hidden visibility)
    if (visibility) # for object libraries with cmake less than 3.3
      set(CMAKE_C_FLAGS "${CMAKE_C_FLAGS} -fvisibility=hidden")
      set(CMAKE_CXX_FLAGS "${CMAKE_CXX_FLAGS} -fvisibility=hidden -fvisibility-inlines-hidden")
    endif()
endif()

if (GISMO_WITH_OPENMP)
   find_package(OpenMP REQUIRED)
   set (CMAKE_C_FLAGS "${CMAKE_C_FLAGS} ${OpenMP_C_FLAGS}")
   set (CMAKE_CXX_FLAGS "${CMAKE_CXX_FLAGS} ${OpenMP_CXX_FLAGS}")
   #set(CMAKE_EXE_LINKER_FLAGS "${CMAKE_EXE_LINKER_FLAGS} ${OpenMP_EXE_LINKER_FLAGS}")
endif()

if (CMAKE_COMPILER_IS_GNUCXX AND NOT GISMO_WITH_OPENMP)
   set (CMAKE_CXX_FLAGS "${CMAKE_CXX_FLAGS} -Wno-unknown-pragmas")
endif()

if (CMAKE_CXX_COMPILER_ID MATCHES "Intel" AND NOT GISMO_WITH_OPENMP)
   if ( CMAKE_SYSTEM_NAME MATCHES "Linux" )
     set (CMAKE_CXX_FLAGS "${CMAKE_CXX_FLAGS} -diag-disable 3180") #comma for more warns
   elseif ( CMAKE_SYSTEM_NAME MATCHES "Windows" )
      set (CMAKE_CXX_FLAGS "${CMAKE_CXX_FLAGS} /Qdiag-disable:3180")
   endif()
   #set_property(TARGET mytarget PROPERTY INTERPROCEDURAL_OPTIMIZATION 1)
endif()

#CHECK_CXX_SOURCE_COMPILES(
#"template<typename T> class A {}; extern template class A<int>; int main() {}"
#GISMO_HAS_EXTERN_TEMPLATES)

#message("CMAKE_CXX_FLAGS ${CMAKE_CXX_FLAGS}")
#message("CMAKE_CXX_FLAGS_DEBUG ${CMAKE_CXX_FLAGS_DEBUG}")
#message("CMAKE_CXX_FLAGS_RELEASE ${CMAKE_CXX_FLAGS_RELEASE}")
#message("CMAKE_CXX_FLAGS_RELWITHDEBINFO ${CMAKE_CXX_FLAGS_RELWITHDEBINFO}")
#string(TOUPPER ${CMAKE_BUILD_TYPE} TEMP)
#message(STATUS "Using compilation flags: ${CMAKE_CXX_FLAGS}, ${CMAKE_CXX_FLAGS_${TEMP}}")

if("${CMAKE_BUILD_TYPE}" STREQUAL "Release")
  #https://github.com/VcDevel/Vc/blob/master/cmake/OptimizeForArchitecture.cmake
  include( OptimizeForArchitecture )
  OptimizeForArchitecture()
  foreach (flag ${Vc_ARCHITECTURE_FLAGS})
    set(CMAKE_C_FLAGS "${CMAKE_C_FLAGS} ${flag}")
    set(CMAKE_CXX_FLAGS "${CMAKE_CXX_FLAGS} ${flag}")
  endforeach()
endif("${CMAKE_BUILD_TYPE}" STREQUAL "Release")<|MERGE_RESOLUTION|>--- conflicted
+++ resolved
@@ -153,13 +153,8 @@
 elseif(CMAKE_COMPILER_IS_GNUCC OR CMAKE_COMPILER_IS_GNUCXX)
   # Note: https://gcc.gnu.org/bugzilla/show_bug.cgi?id=53431
   # affects -Wno-ignored-attributes in Eigen
-<<<<<<< HEAD
-  set(CMAKE_CXX_FLAGS "${CMAKE_CXX_FLAGS} -Wall -Wno-long-long -Wunused-variable") #-Wpedantic
-  if (NOT CMAKE_CXX_COMPILER_VERSION VERSION_LESS 4.8)
-=======
   set(CMAKE_CXX_FLAGS "${CMAKE_CXX_FLAGS} -Wall -Wno-long-long -Wunused-variable")
   if (NOT CMAKE_CXX_COMPILER_VERSION VERSION_LESS 4.9)
->>>>>>> 0952ea30
     set(CMAKE_CXX_FLAGS "${CMAKE_CXX_FLAGS} -ftrack-macro-expansion=0 -Wno-ignored-attributes")
   endif()
   if ("x${CMAKE_CXX_STANDARD}" STREQUAL "x98"
