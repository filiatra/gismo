######################################################################
## gsConfig.cmake
## This file is part of the G+Smo library.
##
## Author: Angelos Mantzaflaris
######################################################################

include(CheckCXXCompilerFlag)

#find_package(Metis REQUIRED)

#Remove NDEBUG from RelWithDebInfo builds
string(REPLACE "-DNDEBUG" "" replacementFlags "${CMAKE_CXX_FLAGS_RELWITHDEBINFO}")
set(CMAKE_CXX_FLAGS_RELWITHDEBINFO ${replacementFlags} CACHE INTERNAL "" FORCE)
string(REPLACE "-DNDEBUG" "" replacementFlags "${CMAKE_C_FLAGS_RELWITHDEBINFO}")
set(CMAKE_C_FLAGS_RELWITHDEBINFO ${replacementFlags} CACHE INTERNAL "" FORCE)

if (NOT ${CMAKE_SYSTEM_NAME} MATCHES "Darwin" AND NOT CMAKE_CXX_COMPILER_ID MATCHES "Clang")
  #fixme: enable for Darwin/clang (probably no export explicit template instantiations)
  set(CMAKE_CXX_VISIBILITY_PRESET hidden)
  set(CMAKE_C_VISIBILITY_PRESET   hidden)
  set(CMAKE_VISIBILITY_INLINES_HIDDEN 1 )
endif()

# Set a default coefficient numeric types if not specified
if(NOT GISMO_COEFF_TYPE)
  set (GISMO_COEFF_TYPE "double" CACHE STRING
   "Coefficient type(float, double, long double, mpfr::mpreal, mpq_class, posit_2_0, posit_3_0, posit_3_1, posit_4_0, posit_8_0, posit_8_1, posit_16_1, posit_32_2, posit_64_3, posit_128_4, posit_256_5)" FORCE)
elseif(${GISMO_COEFF_TYPE} STREQUAL "mpfr::mpreal")
  set(GISMO_WITH_MPFR ON CACHE BOOL "Use MPFR" FORCE)
elseif(${GISMO_COEFF_TYPE} STREQUAL "mpq_class")
<<<<<<< HEAD
  set(GISMO_WITH_GMP ON CACHE BOOL "Use MPQ" FORCE)
elseif(${GISMO_COEFF_TYPE} STREQUAL "posit_2_0"   OR
       ${GISMO_COEFF_TYPE} STREQUAL "posit_3_0"   OR
       ${GISMO_COEFF_TYPE} STREQUAL "posit_3_1"   OR
       ${GISMO_COEFF_TYPE} STREQUAL "posit_4_0"   OR
       ${GISMO_COEFF_TYPE} STREQUAL "posit_8_0"   OR
       ${GISMO_COEFF_TYPE} STREQUAL "posit_8_1"   OR
       ${GISMO_COEFF_TYPE} STREQUAL "posit_16_1"  OR
       ${GISMO_COEFF_TYPE} STREQUAL "posit_32_2"  OR
       ${GISMO_COEFF_TYPE} STREQUAL "posit_64_3"  OR
       ${GISMO_COEFF_TYPE} STREQUAL "posit_128_4" OR
       ${GISMO_COEFF_TYPE} STREQUAL "posit_256_5")
=======
  set(GISMO_WITH_GMP ON CACHE BOOL "Use GMP" FORCE)
elseif(${GISMO_COEFF_TYPE} STREQUAL "posit_32_2")
>>>>>>> fc4e04cb
  set(GISMO_WITH_UNUM ON CACHE BOOL "Use UNUM" FORCE)
endif()
set_property(CACHE GISMO_COEFF_TYPE PROPERTY STRINGS
"float" "double" "long double" "mpfr::mpreal" "mpq_class" "posit_2_0" "posit_3_0" "posit_3_1" "posit_4_0" "posit_8_0" "posit_8_1" "posit_16_1" "posit_32_2" "posit_64_3" "posit_128_4" "posit_256_5")

if(NOT GISMO_INDEX_TYPE)
   set (GISMO_INDEX_TYPE "int" CACHE STRING
   #math(EXPR BITSZ_VOID_P "8*${CMAKE_SIZEOF_VOID_P}")
   #set (GISMO_INDEX_TYPE "int${BITSZ_VOID_P}_t" CACHE STRING
   "Index type(int, int32_t, int64_t, long, long long)" FORCE)
   set_property(CACHE GISMO_INDEX_TYPE PROPERTY STRINGS
   "int" "int32_t" "int64_t" "long" "long long" )
endif()

# Set a default build type if none was specified
if(NOT CMAKE_BUILD_TYPE AND NOT CMAKE_CONFIGURATION_TYPES)
   set(CMAKE_BUILD_TYPE RelWithDebInfo CACHE STRING
   "Type of build (None Debug Release RelWithDebInfo MinSizeRel)" FORCE)
   # Set the possible values of build type for cmake-gui
   set_property(CACHE CMAKE_BUILD_TYPE PROPERTY STRINGS "Debug" "Release"
     "RelWithDebInfo" "MinSizeRel")
endif()

set(${PROJECT_NAME}_ARCHIVE_OUTPUT_DIRECTORY lib)
set(${PROJECT_NAME}_RUNTIME_OUTPUT_DIRECTORY bin)
set(${PROJECT_NAME}_LIBRARY_OUTPUT_DIRECTORY lib)
foreach(config ${CMAKE_CONFIGURATION_TYPES}) # For Visual studio
    # overrides Debug/Release subfolders
    string(TOUPPER ${config} CONFIG)
    set(${PROJECT_NAME}_ARCHIVE_OUTPUT_DIRECTORY_${CONFIG} lib)
    set(${PROJECT_NAME}_RUNTIME_OUTPUT_DIRECTORY_${CONFIG} bin)
    set(${PROJECT_NAME}_LIBRARY_OUTPUT_DIRECTORY_${CONFIG} lib)
endforeach()

#Configure Valgrind
#find_program( MEMORYCHECK_COMMAND valgrind )
#--gen-suppressions=all --trace-children=yes --track-origins=yes
#set( MEMORYCHECK_COMMAND_OPTIONS "--leak-check=full --show-reachable=yes" CACHE INTERNAL "")
set( MEMORYCHECK_COMMAND_OPTIONS "--error-exitcode=1 --leak-check=yes -q" CACHE INTERNAL "") #note: empty defaults to "-q --tool=memcheck --leak-check=yes --show-reachable=yes --num-callers=50
set( MEMORYCHECK_SUPPRESSIONS_FILE "${gismo_SOURCE_DIR}/cmake/valgrind_supp.txt" CACHE INTERNAL "")

set(CMAKE_CXX_STANDARD_REQUIRED OFF)
set(CMAKE_CXX_EXTENSIONS OFF)
include(AddCXXCompileOptions)

if("x${CMAKE_CXX_COMPILER_ID}" STREQUAL "xIntel")
  # message(STATUS "Using Boost for smart pointers")
  find_package(Boost REQUIRED)
  include_directories(${Boost_INCLUDE_DIRS})
endif()

# Print compilation statistics (these flags work on GCC compiler only)
#set(CMAKE_CXX_FLAGS "${CMAKE_CXX_FLAGS} -ftime-report")
#set(CMAKE_CXX_FLAGS "${CMAKE_CXX_FLAGS} -Q")

if(GISMO_BUILD_COVERAGE AND CMAKE_COMPILER_IS_GNUCXX)
  # see http://www.cmake.org/Wiki/CTest:Coverage
  # and http://cmake.3232098.n2.nabble.com/Running-coverage-analysis-td7145452.html
  include(CodeCoverage)
  APPEND_COVERAGE_COMPILER_FLAGS()
  #set(CMAKE_CXX_FLAGS_DEBUG "${CMAKE_CXX_FLAGS_DEBUG} -ftest-coverage -fprofile-arcs")
  #set(CMAKE_EXE_LINKER_FLAGS "-fprofile-arcs -ftest-coverage")
endif(GISMO_BUILD_COVERAGE AND CMAKE_COMPILER_IS_GNUCXX)

if("x${CMAKE_CXX_COMPILER_ID}" STREQUAL "xMSVC")

    #if(${MSVC_VERSION} EQUAL 1800 AND CMAKE_CXX_COMPILER_VERSION VERSION_LESS 18.00.31101.0)
    #   message(WARNING "Visual Studio 2013 without Update 4 detected. Update your compiler to avoid G+Smo compilation problems.")
    #endif()

    # Disable checked iterators and irrelevant warnings
    #wd4351: regards old behaviour before MSVC2005
    set(CMAKE_CXX_FLAGS    "${CMAKE_CXX_FLAGS}  /bigobj /D_SECURE_SCL=0  /wd4351 /MP")
    # See http://msdn.microsoft.com/en-us/library/hh697468.aspx
    #add_definitions(-D_HAS_ITERATOR_DEBUGGING=0)
    #add_definitions(-D_SECURE_SCL=0)
    #add_definitions(-D_ITERATOR_DEBUG_LEVEL=0) #VS2012

    # disable incremental linking for executables (it doesn't help for linking with libraries) -- check
    #STRING(REPLACE "/INCREMENTAL:YES" "/INCREMENTAL:NO" CMAKE_EXE_LINKER_FLAGS_DEBUG ${CMAKE_EXE_LINKER_FLAGS_DEBUG})
    #STRING(REPLACE "/INCREMENTAL:YES" "/INCREMENTAL:NO" CMAKE_EXE_LINKER_FLAGS_RELWITHDEBINFO ${CMAKE_EXE_LINKER_FLAGS_RELWITHDEBINFO})

#    if ( GISMO_BUILD_LIB )
#    # /MD /MDd
#      set(CMAKE_CXX_FLAGS "${CMAKE_CXX_FLAGS} /MD")
#    endif()

    if (CMAKE_SIZEOF_VOID_P EQUAL 8) #64bit compiler
       # Note: On 64bit-platforms, /Wp64 flag is present, causing extra warnings
       set(CMAKE_CXX_FLAGS    "${CMAKE_CXX_FLAGS} /wd4244 /wd4267")

    #else() #32bit compiler has CMAKE_SIZEOF_VOID_P EQUAL 4
    endif()

endif()

if(GISMO_EXTRA_DEBUG)
  include(gsDebugExtra)
endif(GISMO_EXTRA_DEBUG)

if("x${CMAKE_CXX_COMPILER_ID}" STREQUAL "xMSVC")
  # Force to always compile with W4
  if(CMAKE_CXX_FLAGS MATCHES "/W[0-4]")
    string(REGEX REPLACE "/W[0-4]" "/W4" CMAKE_CXX_FLAGS "${CMAKE_CXX_FLAGS}")
    string(REGEX REPLACE "/W[0-4]" "/W4" CMAKE_CXX_FLAGS_DEBUG "${CMAKE_CXX_FLAGS_DEBUG}")
    string(REGEX REPLACE "/W[0-4]" "/W4" CMAKE_CXX_FLAGS_RELEASE "${CMAKE_CXX_FLAGS_RELEASE}")
    string(REGEX REPLACE "/W[0-4]" "/W4" CMAKE_CXX_FLAGS_RELWITHDEBINFO "${CMAKE_CXX_FLAGS_RELWITHDEBINFO}")
  else()
    set(CMAKE_CXX_FLAGS   "${CMAKE_CXX_FLAGS} /W4")
  endif()

elseif(CMAKE_COMPILER_IS_GNUCC OR CMAKE_COMPILER_IS_GNUCXX)
  # Note: https://gcc.gnu.org/bugzilla/show_bug.cgi?id=53431
  # affects -Wno-ignored-attributes in Eigen
  set(CMAKE_CXX_FLAGS "${CMAKE_CXX_FLAGS} -Wall -Wno-long-long -Wunused-variable") # -fmax-errors=5
  if (NOT CMAKE_CXX_COMPILER_VERSION VERSION_LESS 6.0)
    set(CMAKE_CXX_FLAGS "${CMAKE_CXX_FLAGS}") #-ftrack-macro-expansion=0 -Wno-ignored-attributes
  endif()
  if ("x${CMAKE_CXX_STANDARD}" STREQUAL "x98"
      AND CMAKE_CXX_COMPILER_VERSION VERSION_GREATER 4.4)
    set(CMAKE_CXX_FLAGS "${CMAKE_CXX_FLAGS} -Wno-c++11-compat")
  endif()

  if(GISMO_WARNINGS)
    set(CMAKE_CXX_FLAGS "${CMAKE_CXX_FLAGS} -Woverloaded-virtual -Wextra")
    #-Wshadow -Wconversion -pedantic -Wunused -Wattributes
  endif()

endif()

if (CMAKE_COMPILER_IS_GNUCXX AND NOT ${CMAKE_SYSTEM_NAME} MATCHES "Darwin" )
  #-Wl,--no-allow-shlib-undefined
  set(CMAKE_SHARED_LINKER_FLAGS "${CMAKE_SHARED_LINKER_FLAGS} -Wl,--no-undefined")
  if (NOT MINGW)
    set(CMAKE_SHARED_LINKER_FLAGS "${CMAKE_SHARED_LINKER_FLAGS} -Wl,-z,defs")
  endif()
endif()

if (MINGW)
  # fixme: export explicit template instantiations in MinGW ?
  set(CMAKE_SHARED_LINKER_FLAGS "${CMAKE_SHARED_LINKER_FLAGS} -Wl,--export-all-symbols")

  # large files can overflow pe/coff sections, so use the pe+ format
  CHECK_CXX_COMPILER_FLAG("-Wa,-mbig-obj" HAS_MBIGOBJ)
  if(NOT HAS_MBIGOBJ)
    message(WARNING "Current compiler does not suppport -Wa,-mbig-obj option.")
  else()
    set(CMAKE_CXX_FLAGS "${CMAKE_CXX_FLAGS} -Wa,-mbig-obj")
    #set(CMAKE_CXX_FLAGS "${CMAKE_CXX_FLAGS} -ffunction-sections -Wl,--gc-sections")
  endif()
elseif(NOT MSVC AND NOT POLICY CMP0063 AND NOT ${CMAKE_SYSTEM_NAME} MATCHES "Darwin" AND NOT CMAKE_CXX_COMPILER_ID MATCHES "Clang")
  #fixme: enable for Darwin/clang (probably no export explicit template instantiations)
  check_cxx_compiler_flag(-fvisibility=hidden visibility)
    if (visibility) # for object libraries with cmake less than 3.3
      set(CMAKE_C_FLAGS "${CMAKE_C_FLAGS} -fvisibility=hidden")
      set(CMAKE_CXX_FLAGS "${CMAKE_CXX_FLAGS} -fvisibility=hidden -fvisibility-inlines-hidden")
    endif()
endif()

if (GISMO_WITH_OPENMP)
   find_package(OpenMP REQUIRED)
   set (CMAKE_C_FLAGS "${CMAKE_C_FLAGS} ${OpenMP_C_FLAGS}")
   set (CMAKE_CXX_FLAGS "${CMAKE_CXX_FLAGS} ${OpenMP_CXX_FLAGS}")
   #set(CMAKE_EXE_LINKER_FLAGS "${CMAKE_EXE_LINKER_FLAGS} ${OpenMP_EXE_LINKER_FLAGS}")
endif()

if (CMAKE_COMPILER_IS_GNUCXX AND NOT GISMO_WITH_OPENMP)
   set (CMAKE_CXX_FLAGS "${CMAKE_CXX_FLAGS} -Wno-unknown-pragmas")
endif()

if (CMAKE_CXX_COMPILER_ID MATCHES "Intel" AND NOT GISMO_WITH_OPENMP)
   if ( CMAKE_SYSTEM_NAME MATCHES "Linux" )
     set (CMAKE_CXX_FLAGS "${CMAKE_CXX_FLAGS} -diag-disable 3180") #comma for more warns
   elseif ( CMAKE_SYSTEM_NAME MATCHES "Windows" )
      set (CMAKE_CXX_FLAGS "${CMAKE_CXX_FLAGS} /Qdiag-disable:3180")
   endif()
   #set_property(TARGET mytarget PROPERTY INTERPROCEDURAL_OPTIMIZATION 1)
endif()

#CHECK_CXX_SOURCE_COMPILES(
#"template<typename T> class A {}; extern template class A<int>; int main() {}"
#GISMO_HAS_EXTERN_TEMPLATES)

#message("CMAKE_CXX_FLAGS ${CMAKE_CXX_FLAGS}")
#message("CMAKE_CXX_FLAGS_DEBUG ${CMAKE_CXX_FLAGS_DEBUG}")
#message("CMAKE_CXX_FLAGS_RELEASE ${CMAKE_CXX_FLAGS_RELEASE}")
#message("CMAKE_CXX_FLAGS_RELWITHDEBINFO ${CMAKE_CXX_FLAGS_RELWITHDEBINFO}")
#string(TOUPPER ${CMAKE_BUILD_TYPE} TEMP)
#message(STATUS "Using compilation flags: ${CMAKE_CXX_FLAGS}, ${CMAKE_CXX_FLAGS_${TEMP}}")

if("${CMAKE_BUILD_TYPE}" STREQUAL "Release")
  #https://github.com/VcDevel/Vc/blob/master/cmake/OptimizeForArchitecture.cmake
  include( OptimizeForArchitecture )
  OptimizeForArchitecture()
  foreach (flag ${OFA_ARCHITECTURE_FLAGS})
    set(CMAKE_C_FLAGS "${CMAKE_C_FLAGS} ${flag}")
    set(CMAKE_CXX_FLAGS "${CMAKE_CXX_FLAGS} ${flag}")
  endforeach()
endif("${CMAKE_BUILD_TYPE}" STREQUAL "Release")<|MERGE_RESOLUTION|>--- conflicted
+++ resolved
@@ -29,8 +29,7 @@
 elseif(${GISMO_COEFF_TYPE} STREQUAL "mpfr::mpreal")
   set(GISMO_WITH_MPFR ON CACHE BOOL "Use MPFR" FORCE)
 elseif(${GISMO_COEFF_TYPE} STREQUAL "mpq_class")
-<<<<<<< HEAD
-  set(GISMO_WITH_GMP ON CACHE BOOL "Use MPQ" FORCE)
+  set(GISMO_WITH_GMP ON CACHE BOOL "Use GMP" FORCE)
 elseif(${GISMO_COEFF_TYPE} STREQUAL "posit_2_0"   OR
        ${GISMO_COEFF_TYPE} STREQUAL "posit_3_0"   OR
        ${GISMO_COEFF_TYPE} STREQUAL "posit_3_1"   OR
@@ -42,10 +41,6 @@
        ${GISMO_COEFF_TYPE} STREQUAL "posit_64_3"  OR
        ${GISMO_COEFF_TYPE} STREQUAL "posit_128_4" OR
        ${GISMO_COEFF_TYPE} STREQUAL "posit_256_5")
-=======
-  set(GISMO_WITH_GMP ON CACHE BOOL "Use GMP" FORCE)
-elseif(${GISMO_COEFF_TYPE} STREQUAL "posit_32_2")
->>>>>>> fc4e04cb
   set(GISMO_WITH_UNUM ON CACHE BOOL "Use UNUM" FORCE)
 endif()
 set_property(CACHE GISMO_COEFF_TYPE PROPERTY STRINGS
