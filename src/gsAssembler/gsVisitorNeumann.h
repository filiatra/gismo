--- conflicted
+++ resolved
@@ -156,10 +156,7 @@
 
 protected:
 
-<<<<<<< HEAD
-=======
 
->>>>>>> 32240528
     // Neumann function
     const gsFunction<T> * neudata_ptr;
     boxSide side;
