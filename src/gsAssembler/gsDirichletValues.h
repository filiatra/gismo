--- conflicted
+++ resolved
@@ -1,10 +1,18 @@
-<<<<<<< HEAD
+/** @file gsDirichletValues.h
+
+    @brief
+
+    This file is part of the G+Smo library.
+
+    This Source Code Form is subject to the terms of the Mozilla Public
+    License, v. 2.0. If a copy of the MPL was not distributed with this
+    file, You can obtain one at http://mozilla.org/MPL/2.0/.
+
+    Author(s): A. Mantzaflaris
+*/
 
 #include<gsUtils/gsPointGrid.h>
 
-=======
-#include <gsUtils/gsPointGrid.h>
->>>>>>> a579b24b
 namespace gismo {
 
 namespace expr
