/** @file gsExprAssembler.h

    @brief Generic expressions matrix assembly

    This file is part of the G+Smo library.

    This Source Code Form is subject to the terms of the Mozilla Public
    License, v. 2.0. If a copy of the MPL was not distributed with this
    file, You can obtain one at http://mozilla.org/MPL/2.0/.

    Author(s): A. Mantzaflaris
*/

#pragma once

#include <gsUtils/gsPointGrid.h>
#include <gsAssembler/gsQuadrature.h>
#include <gsAssembler/gsExprHelper.h>

namespace gismo
{

<<<<<<< HEAD
/*
  Internal function which accumulates the local element matrices to
  the global sparse matrix and right-hand side
 */
template<class T, bool left, bool right>
void gsAccumulateLocalToGlobal(
    gsSparseMatrix<T> & matrix_out,
    gsMatrix<T> & rhs_out,
    const gsMatrix<T> & localMat,
    const gsMatrix<T> & localRhs,
    const expr::gsFeSpace<T> & v, //rowvar
    const expr::gsFeSpace<T> & u, //colvar
    const index_t patchInd)
{
    const index_t cd            = u.dim();
    const index_t rd            = v.dim();
    const gsDofMapper  & colMap = u.mapper();
    const gsDofMapper  & rowMap = v.mapper();
    gsMatrix<index_t>  & colInd0 = const_cast<gsMatrix<index_t>&>(u.data().actives);
    gsMatrix<index_t>  & rowInd0 = const_cast<gsMatrix<index_t> &>(v.data().actives);
    const gsMatrix<T>  & fixedDofs = u.fixedPart();

    gsMatrix<index_t> rowInd, colInd;
    //if (&colMap==&rowMap) && (&rowInd==&colInd)
    if (left)
        colMap.localToGlobal(colInd0, patchInd, colInd);
    rowMap.localToGlobal(rowInd0, patchInd, rowInd);

    //gsDebugVar( localMat.dim() );
    // colMap.print();
    // rowMap.print();

    //GISMO_STATIC_ASSERT(left || right, "Nothing to do.");
    GISMO_ASSERT( !left || colMap.boundarySize()==fixedDofs.rows(),
                  "Invalid values for fixed part");

    for (index_t r = 0; r != rd; ++r)
    {
        const index_t rls = r * rowInd.rows();     //local stride
        const index_t rgs = r * rowMap.freeSize(); //global stride

        for (index_t i = 0; i != rowInd.rows(); ++i) // **
        {
            const index_t ii = rgs + rowInd.at(i); // N_i

            if ( rowMap.is_free_index(rowInd.at(i)) )
            {
                if (right)
                {
                    rhs_out.row(ii) += localRhs.row(rls+i);
                }

                if (left)
                    for (index_t c = 0; c != cd; ++c)
                    {
                        const index_t cls = c * colInd.rows();     //local stride
                        const index_t cgs = c * colMap.freeSize(); //global stride

                        for (index_t j = 0; j != colInd.rows(); ++j)
                        {
                            if ( 0 == localMat(rls+i,cls+j) ) continue;

                            const index_t jj = cgs + colInd.at(j); // N_j

                            if ( colMap.is_free_index(colInd.at(j)) )
                            {
                                // If matrix is symmetric, we could
                                // store only lower triangular part
                                //if ( (!symm) || jj <= ii )
                                matrix_out.coeffRef(ii, jj) += localMat(rls+i,cls+j);
                            }
                            else // colMap.is_boundary_index(jj) )
                            {
                                // Symmetric treatment of eliminated BCs
                                // GISMO_ASSERT(1==rhs_out.cols(), "-");
                                rhs_out.at(ii) -= localMat(rls+i,cls+j) *
                                    fixedDofs(colMap.global_to_bindex(colInd.at(j)), c);
                            }
                        }
                    }
            }
        }
    }
}

=======
>>>>>>> 88d0af6d
/**
   Assembler class for generating matrices and right-hand sides based
   on isogeometric expressions
*/
template<class T>
class gsExprAssembler
{
private:
    typename gsExprHelper<T>::Ptr m_exprdata;

    gsOptionList m_options;

    expr::gsFeElement<T> m_element;

    gsSparseMatrix<T> m_matrix;
    gsMatrix<T>       m_rhs;

    std::vector<expr::gsFeSpace<T>*> m_vrow;
    std::vector<expr::gsFeSpace<T>*> m_vcol;

    typedef typename gsExprHelper<T>::nullExpr    nullExpr;

public:

    typedef typename gsSparseMatrix<T>::BlockView matBlockView;

    typedef typename gsSparseMatrix<T>::constBlockView matConstBlockView;

    typedef typename gsBoundaryConditions<T>::bcRefList   bcRefList;
    typedef typename gsBoundaryConditions<T>::bcContainer bcContainer;
    //typedef typename gsBoundaryConditions<T>::ppContainer ifContainer;
    typedef gsBoxTopology::ifContainer ifContainer;

    typedef typename gsExprHelper<T>::element     element;     ///< Current element
    typedef typename gsExprHelper<T>::geometryMap geometryMap; ///< Geometry map type

    typedef typename gsExprHelper<T>::variable    variable;    ///< Variable type
    typedef typename gsExprHelper<T>::space       space;       ///< Space type
    typedef typename expr::gsFeSolution<T>        solution;    ///< Solution type

    /*
    typedef typename gsExprHelper<T>::function    function;    ///< Variable type
    typedef typename gsExprHelper<T>::variable    variable;    ///< Space type
    typedef typename expr::gsFeSolution<T>        solution;    ///< Solution type
    */
public:

    /// Constructor
    /// \param _rBlocks Number of spaces for test functions
    /// \param _cBlocks Number of spaces for solution variables
    gsExprAssembler(index_t _rBlocks = 1, index_t _cBlocks = 1)
    : m_exprdata(gsExprHelper<T>::make()), m_options(defaultOptions()),
      m_vrow(_rBlocks,nullptr), m_vcol(_cBlocks,nullptr)
    { }

    // The copy constructor replicates the same environemnt but does
    // not copy any matrix data

    /// @brief Returns the list of default options for assembly
    static gsOptionList defaultOptions();

    /// Returns the number of degrees of freedom (after initialization)
    index_t numDofs() const
    {
        GISMO_ASSERT( m_vcol.back()->mapper().isFinalized(),
                      "gsExprAssembler::numDofs() says: initSystem() has not been called.");
        return m_vcol.back()->mapper().firstIndex() +
	  m_vcol.back()->mapper().freeSize();
    }

    /// Returns the number of test functions (after initialization)
    index_t numTestDofs() const
    {
        GISMO_ASSERT( m_vrow.back()->mapper().isFinalized(),
                      "initSystem() has not been called.");
        return m_vrow.back()->mapper().firstIndex() +
	  m_vrow.back()->mapper().freeSize();
    }

    /// Returns the number of blocks in the matrix, corresponding to
    /// variables/components
    index_t numBlocks() const
    {
        index_t nb = 0;
        for (size_t i = 0; i!=m_vrow.size(); ++i)
            nb += m_vrow[i]->dim();
        return nb;
    }

    /// Returns a reference to the options structure
    gsOptionList & options() {return m_options;}

    /// @brief Returns the left-hand global matrix
    const gsSparseMatrix<T> & matrix() const { return m_matrix; }

    /// @brief Writes the resulting matrix in \a out. The internal matrix is moved.
    void matrix_into(gsSparseMatrix<T> & out) { out = give(m_matrix); }

    EIGEN_STRONG_INLINE gsSparseMatrix<T> giveMatrix()
    {
         gsSparseMatrix<T> rvo;
         rvo.swap(m_matrix);
          return rvo;
    }

    /// @brief Returns the right-hand side vector(s)
    const gsMatrix<T> & rhs() const { return m_rhs; }

    /// @brief Writes the resulting vector in \a out. The internal data is moved.
    void rhs_into(gsMatrix<T> & out) { out = give(m_rhs); }

    /// \brief Sets the domain of integration.
    /// \warning Must be called before any computation is requested
    void setIntegrationElements(const gsMultiBasis<T> & mesh)
    { m_exprdata->setMultiBasis(mesh); }

    /// \brief Returns the domain of integration
    const gsMultiBasis<T> & integrationElements() const
    { return m_exprdata->multiBasis(); }

    const typename gsExprHelper<T>::Ptr exprData() const { return m_exprdata; }

    /// Registers \a mp as an isogeometric geometry map and return a handle to it
    geometryMap getMap(const gsMultiPatch<T> & mp) //conv->tmp->error
    { return m_exprdata->getMap(mp); }

    /// Registers \a g as an isogeometric geometry map and return a handle to it
    geometryMap getMap(const gsFunction<T> & g)
    { return m_exprdata->getMap(g); }

    /// Registers \a mp as an isogeometric (both trial and test) space
    /// and return a handle to it
    space getSpace(const gsFunctionSet<T> & mp, index_t dim = 1, index_t id = 0)
    {
        //if multiBasisSet() then check domainDom
        GISMO_ASSERT(1==mp.targetDim(), "Expecting scalar source space");
        GISMO_ASSERT(static_cast<size_t>(id)<m_vrow.size(),
                     "Given ID "<<id<<" exceeds "<<m_vrow.size()-1 );
        expr::gsFeSpace<T> & u = m_exprdata->getSpace(mp,dim);
        u.setId(id);
        m_vrow[id] = m_vcol[id] = &u;
        return u;
    }

    /// \brief Registers \a mp as an isogeometric test space
    /// corresponding to trial space \a u and return a handle to it
    ///
    /// \note Both test and trial spaces are registered at once by
    /// gsExprAssembler::getSpace.
    ///
    ///Use this function after calling gsExprAssembler::getSpace when
    /// a distinct test space is requred (eg. Petrov-Galerkin
    /// methods).
    space getTestSpace(variable u, const gsFunctionSet<T> & mp)
    {
        //GISMO_ASSERT(0!=u.mapper(), "Not a space"); // done on initSystem
        expr::gsFeSpace<T> & s = m_exprdata->getSpace(mp,u.dim());
        space uu = static_cast<space>(u);
        s.setId(uu.id());
        m_vrow[s.id()] = &s;
        return s;
    }

    /// Return the variable (previously created by getSpace) with the given \a id
    space trialSpace(const index_t id) const
    {
        GISMO_ASSERT(NULL!=m_vcol[id], "Not set.");
        return *m_vcol[id];
    }

    /// Return the trial space of a pre-existing test space \a v
    space trialSpace(variable v) const { return trialSpace(v.id()); }

    /// Return the variable (previously created by getTrialSpace) with the given \a id
    space testSpace(const index_t id)
    {
        GISMO_ASSERT(NULL!=m_vrow[id], "Not set.");
        return *m_vrow[id];
    }

    /// Return the test space of a pre-existing trial space \a u
    space testSpace(variable u) const { return testSpace(u.id()); }

    /// Registers \a func as a variable and returns a handle to it
    variable getCoeff(const gsFunctionSet<T> & func)
    { return m_exprdata->getVar(func, 1); }

    /// Registers \a func as a variable defined on \a G and returns a handle to it
    variable getCoeff(const gsFunctionSet<T> & func, geometryMap G)
    { return m_exprdata->getVar(func,G); }

    /// \brief Registers a representation of a solution variable from
    /// space \a s, based on the vector \a cf.
    ///
    /// The vector \a cf should have the structure of the columns of
    /// the system matrix this->matrix(). The returned handle
    /// corresponds to a function in the space \a s
    solution getSolution(space s, gsMatrix<T> & cf) const
    {
        // todo: if (m_exprdata->isSpace(u));
        //space s = static_cast<space>(u);
        return solution(s, cf);
    }

    variable getBdrFunction() const { return m_exprdata->getMutVar(); }

    element getElement() const { return m_element; }

    void computeDirichletDofs2(short_t unk);
    void computeDirichletDofsIntpl2(const expr::gsFeSpace<T> & u);
    void computeDirichletDofsL2Proj(const expr::gsFeSpace<T> & u);
    void setFixedDofVector(gsMatrix<T> & dof, short_t unk = 0);
    void setFixedDofs(const gsMatrix<T> & coefMatrix, short_t unk = 0, size_t patch = 0);

    /// \brief Initializes the sparse system (sparse matrix and rhs)
    void initSystem()
    {
        // Check spaces.nPatches==mesh.patches
        initMatrix();
        m_rhs.setZero(numDofs(), 1);

        for (size_t i = 0; i!= m_vcol.size(); ++i)
            computeDirichletDofs2(i);
    }

    /// \brief Initializes the sparse matrix only
    void initMatrix()
    {
        resetDimensions();
        m_matrix = gsSparseMatrix<T>(numTestDofs(), numDofs());

        if ( 0 == m_matrix.rows() || 0 == m_matrix.cols() )
            gsWarn << " No internal DOFs, zero sized system.\n";
        else
        {
            // Pick up values from options
            const T bdA       = m_options.getReal("bdA");
            const index_t bdB = m_options.getInt("bdB");
            const T bdO       = m_options.getReal("bdO");
            T nz = 1;
            const short_t dim = m_exprdata->multiBasis().domainDim();
            for (short_t i = 0; i != dim; ++i)
                nz *= bdA * m_exprdata->multiBasis().maxDegree(i) + bdB;

            m_matrix.reservePerColumn(numBlocks()*cast<T,index_t>(nz*(1.0+bdO)) );
        }
    }

    /// \brief Initializes the right-hand side vector only
    void initVector(const index_t numRhs = 1)
    {
        resetDimensions();
        m_rhs.setZero(numDofs(), numRhs);
    }

    /// Returns a block view of the system matrix, each block
    /// corresponding to a different space, or to different groups of
    /// dofs, in case of calar problems
    matBlockView matrixBlockView()
    {
        GISMO_ASSERT( m_vcol.back()->mapper().isFinalized(),
                      "initSystem() has not been called.");
        gsVector<index_t> rowSizes, colSizes;
        _blockDims(rowSizes, colSizes);
        return m_matrix.blockView(rowSizes,colSizes);
    }

    /// Returns a const block view of the system matrix, each block
    /// corresponding to a different space, or to different groups of
    /// dofs, in case of calar problems
    matConstBlockView matrixBlockView() const
    {
        GISMO_ASSERT( m_vcol.back()->mapper().isFinalized(),
                      "initSystem() has not been called.");
        gsVector<index_t> rowSizes, colSizes;
        _blockDims(rowSizes, colSizes);
        return m_matrix.blockView(rowSizes,colSizes);
    }

    /// Set the assembler options
    void setOptions(gsOptionList opt) { m_options = opt; } // gsOptionList opt
    // .swap(opt) todo

#   if(__cplusplus >= 201103L || _MSC_VER >= 1600 || defined(__DOXYGEN__))
    /// Adds the expressions \a args to the system matrix/rhs
    ///
    /// The arguments are considered as integrals over the whole domain
    /// \sa gsExprAssembler::setIntegrationElements
    template<class... expr> void assemble(expr... args);

    /// Adds the expressions \a args to the system matrix/rhs
    ///
    /// The arguments are considered as integrals over the boundary parts in \a BCs
    template<class... expr> void assemble(const bcRefList & BCs, expr... args);

    /*
      template<class... expr> void assemble(const ifContainer & iFaces, expr... args);
      template<class... expr> void collocate(expr... args);// eg. collocate(-ilapl(u), f)
    */
#else
    template<class E1> void assemble(const expr::_expr<E1> & a1)
    {assemble(a1,nullExpr(),nullExpr(),nullExpr(),nullExpr());}
    template <class E1, class E2>
    void assemble(const expr::_expr<E1> & a1, const expr::_expr<E2> & a2)
    {assemble(a1,a2,nullExpr(),nullExpr(),nullExpr());}
    template <class E1, class E2, class E3>
    void assemble(const expr::_expr<E1> & a1, const expr::_expr<E2> & a2,
                  const expr::_expr<E3> & a3)
    {assemble(a1,a2,a3,nullExpr(),nullExpr());}
    template <class E1, class E2, class E3, class E4, class E5>
    void assemble(const expr::_expr<E1> & a1, const expr::_expr<E2> & a2,
                  const expr::_expr<E3> & a3, const expr::_expr<E4> & a4)
    {assemble(a1,a2,a3,a4,nullExpr());}
    template <class E1, class E2, class E3, class E4, class E5>
    void assemble(const expr::_expr<E1> & a1, const expr::_expr<E2> & a2,
                  const expr::_expr<E3> & a3, const expr::_expr<E4> & a4,
                  const expr::_expr<E5> & a5 );

    template<class E1> void assemble(const bcRefList & BCs, const expr::_expr<E1> & a1);
#   endif

    template<class E1, class E2>
    void assembleLhsRhsBc(const expr::_expr<E1> & exprLhs,
                          const expr::_expr<E2> & exprRhs,
                          const bcContainer & BCs)
    {
        space rvar = static_cast<space>(exprLhs.rowVar());
        GISMO_ASSERT(m_exprdata->exists(rvar), "Error - inexistent variable.");
        space cvar = static_cast<space>(exprLhs.colVar());
        GISMO_ASSERT(m_exprdata->exists(cvar), "Error - inexistent variable.");
        GISMO_ASSERT(&rvar==&exprRhs.rowVar(), "Inconsistent left and right hand side");
        assembleLhsRhsBc_impl<true,true>(exprLhs, exprRhs, rvar, cvar, BCs);
    }

    template<class E1>
    void assembleRhsBc(const expr::_expr<E1> & exprRhs, const bcContainer & BCs)
    {
        space var = static_cast<space>(exprRhs.rowVar());
        GISMO_ASSERT(m_exprdata->exists(var), "Error - inexistent variable.");
        assembleLhsRhsBc_impl<false,true>(nullExpr(), exprRhs, var, var, BCs);
    }

    template<class E1>
    void assembleInterface(const expr::_expr<E1> & exprInt)
    {
        space rvar = static_cast<space>(exprInt.rowVar());
        space cvar = static_cast<space>(exprInt.colVar());
        assembleInterface_impl<true,false>(exprInt, nullExpr(), rvar, rvar, m_exprdata->multiBasis().topology().interfaces() );
    }

    template<class E1>
    void assembleRhsInterface(const expr::_expr<E1> & exprInt, const ifContainer & iFaces)
    {
        space rvar = static_cast<space>(exprInt.rowVar());
        GISMO_ASSERT(m_exprdata->exists(rvar), "Error - inexistent variable.");
        assembleInterface_impl<false,true>(nullExpr(), exprInt, rvar, rvar, iFaces);
    }

private:

    void _blockDims(gsVector<index_t> & rowSizes,
                    gsVector<index_t> & colSizes)
    {
        if (1==m_vcol.size() && 1==m_vrow.size())
        {
            const gsDofMapper & dm = m_vcol.back()->mapper();
            rowSizes.resize(3);
            colSizes.resize(3);
            rowSizes[0]=colSizes[0] = dm.freeSize()-dm.coupledSize();
            rowSizes[1]=colSizes[1] = dm.coupledSize();
            rowSizes[2]=colSizes[2] = dm.boundarySize();
        }
        else
        {
            rowSizes.resize(m_vrow.size());
            for (index_t r = 0; r != rowSizes.size(); ++r) // for all row-blocks
                rowSizes[r] = m_vrow[r]->dim() * m_vrow[r]->mapper().freeSize();
            colSizes.resize(m_vcol.size());
            for (index_t c = 0; c != colSizes.size(); ++c) // for all col-blocks
                colSizes[c] = m_vcol[c]->dim() * m_vcol[c]->mapper().freeSize();
        }
    }

    /// \brief Reset the dimensions of all involved spaces.
    /// Called internally by the init* functions
    void resetDimensions();

    // template<bool left, bool right, class E1, class E2>
    // void assembleLhsRhs_impl(const expr::_expr<E1> & exprLhs,
    //                          const expr::_expr<E2> & exprRhs,
    //                          space rvar, space cvar);

    template<bool left, bool right, class E1, class E2>
    void assembleLhsRhsBc_impl(const expr::_expr<E1> & exprLhs,
                               const expr::_expr<E2> & exprRhs,
                               space rvar, space cvar,
                               const bcContainer & BCs);

    template<bool left, bool right, class E1, class E2>
    void assembleInterface_impl(const expr::_expr<E1> & exprLhs,
                                const expr::_expr<E2> & exprRhs,
                                space rvar, space cvar,
                                const ifContainer & iFaces);

#if __cplusplus >= 201103L || _MSC_VER >= 1600 // c++11
    template <class op, class E1>
    void _apply(op _op, const expr::_expr<E1> & firstArg) {_op(firstArg);}
    template <class op, class E1, class... Rest>
    void _apply(op _op, const expr::_expr<E1> & firstArg, Rest... restArgs)
    { _op(firstArg); _apply<op>(_op, restArgs...); }
#endif

    struct __setFlag
    {
        template <typename E> void operator() (const gismo::expr::_expr<E> & v)
        { v.setFlag(); }

        void operator() (const expr::_expr<expr::gsNullExpr<T> > &) {}
    } _setFlag;

    struct __printExpr
    {
        template <typename E> void operator() (const gismo::expr::_expr<E> & v)
        { v.print(gsInfo);gsInfo<<"\n"; }
    } _printExpr;

    struct _eval
    {
        gsSparseMatrix<T> & m_matrix;
        gsMatrix<T>       & m_rhs;
        const gsVector<T> & m_quWeights;
        index_t       m_patchInd;
        gsMatrix<T>         localMat;

        _eval(gsSparseMatrix<T> & _matrix,
              gsMatrix<T>       & _rhs,
              const gsVector<>  & _quWeights)
        : m_matrix(_matrix), m_rhs(_rhs),
          m_quWeights(_quWeights), m_patchInd(0)
        { }

        void setPatch(const index_t p) { m_patchInd=p; }

        template <typename E> void operator() (const gismo::expr::_expr<E> & ee)
        {
            // ------- Compute  -------
            const T * w = m_quWeights.data();
            localMat.noalias() = (*w) * ee.eval(0);
            for (index_t k = 1; k != m_quWeights.rows(); ++k)
                localMat.noalias() += (*(++w)) * ee.eval(k);

            //  ------- Accumulate  -------
            if (E::isMatrix())
                push<true>(ee.rowVar(), ee.colVar(), m_patchInd);
            else
                push<false>(ee.rowVar(), ee.colVar(), m_patchInd);
        }// operator()

        void operator() (const expr::_expr<expr::gsNullExpr<T> > &) {}

        template<bool isMatrix> void push(const expr::gsFeVariable<T> & v,
                                          const expr::gsFeVariable<T> & u,
                                          //const expr::gsFeSpace<T> & v,
                                          //const expr::gsFeSpace<T> & u,
                                          const index_t patchInd)
        {
            const index_t cd            = u.dim();
            const index_t rd            = v.dim();
            const gsDofMapper  & colMap = static_cast<const expr::gsFeSpace<T>&>(u).mapper();
            const gsDofMapper  & rowMap = static_cast<const expr::gsFeSpace<T>&>(v).mapper();
<<<<<<< HEAD
            gsMatrix<index_t> & colInd0 = const_cast<gsMatrix<index_t>&>(u.data().actives);
            gsMatrix<index_t> & rowInd0 = const_cast<gsMatrix<index_t>&>(v.data().actives);
            const gsMatrix<T>  & fixedDofs = static_cast<const expr::gsFeSpace<T>&>(u).fixedPart();

            gsMatrix<index_t> rowInd, colInd;
            rowMap.localToGlobal(rowInd0, patchInd, rowInd);
            if (isMatrix)
            {
                //if (&rowInd0!=&colInd0)
                colMap.localToGlobal(colInd0, patchInd, colInd);
            }

            GISMO_ASSERT( colMap.boundarySize()==fixedDofs.rows(),
                          "Invalid values for fixed part");

=======
            const gsMatrix<unsigned> & colInd0 = u.data().actives;
            const gsMatrix<unsigned> & rowInd0 = v.data().actives;
            const gsMatrix<T>  & fixedDofs = static_cast<const expr::gsFeSpace<T>&>(u).fixedPart();

>>>>>>> 88d0af6d
            for (index_t r = 0; r != rd; ++r)
            {
                const index_t rls = r * rowInd0.rows();     //local stride
                for (index_t i = 0; i != rowInd0.rows(); ++i)
                {
		  const index_t ii = rowMap.index(rowInd0.at(i),patchInd,r); // N_i
                    if ( rowMap.is_free_index(ii) )
                    {
                        for (index_t c = 0; c != cd; ++c)
                        {
                            if (isMatrix)
                            {
                                const index_t cls = c * colInd0.rows();     //local stride

                                for (index_t j = 0; j != colInd0.rows(); ++j)
                                {
                                    if ( 0 == localMat(rls+i,cls+j) ) continue;

                                    const index_t jj = colMap.index(colInd0.at(j),patchInd,c); // N_j
                                    if ( colMap.is_free_index(jj) )
                                    {
                                        // If matrix is symmetric, we could
                                        // store only lower triangular part
                                        //if ( (!symm) || jj <= ii )
                                        m_matrix.coeffRef(ii, jj) += localMat(rls+i,cls+j);
                                    }
                                    else // colMap.is_boundary_index(jj) )
                                    {
                                        // Symmetric treatment of eliminated BCs
                                        // GISMO_ASSERT(1==m_rhs.cols(), "-");
                                        m_rhs.at(ii) -= localMat(rls+i,cls+j) *
                                            fixedDofs(colMap.global_to_bindex(jj), c);
                                    }
                                }
                            }
                            else
                                m_rhs.row(ii) += localMat.row(rls+i);
                        }
                    }
                }
            }
        }//push

    };

}; // gsExprAssembler

template<class T>
gsOptionList gsExprAssembler<T>::defaultOptions()
{
    gsOptionList opt;
    opt.addInt("DirichletValues"  , "Method for computation of Dirichlet DoF values [100..103]", 101);
    opt.addReal("quA", "Number of quadrature points: quA*deg + quB", 1.0  );
    opt.addInt ("quB", "Number of quadrature points: quA*deg + quB", 1    );
    opt.addReal("bdA", "Estimated nonzeros per column of the matrix: bdA*deg + bdB", 2.0  );
    opt.addInt ("bdB", "Estimated nonzeros per column of the matrix: bdA*deg + bdB", 1    );
    opt.addReal("bdO", "Overhead of sparse mem. allocation: (1+bdO)(bdA*deg + bdB) [0..1]", 0.333);
    return opt;
}

template<class T>
void gsExprAssembler<T>::computeDirichletDofs2(short_t unk)
{
    expr::gsFeSpace<T> & u = *m_vcol[unk];

    //if ( m_options.getInt("DirichletStrategy") == dirichlet::nitsche)
    //    return; // Nothing to compute

    //const gsMultiBasis<T> & mbasis = dynamic_cast<const gsMultiBasis<T>&>(u.source());

    // eg. not penalize
    const gsDofMapper & mapper = u.mapper();

    switch ( m_options.getInt("DirichletValues") )
    {
    case dirichlet::homogeneous:
        // If we have a homogeneous Dirichlet problem fill boundary
        // DoFs with zeros
        u.fixedPart().setZero(mapper.boundarySize(), u.dim() );
        break;
    case dirichlet::interpolation:
        computeDirichletDofsIntpl2(u);
        break;
    case dirichlet::l2Projection:
        computeDirichletDofsL2Proj(u); //this->computeDirichletDofsL2Proj(mapper, mbasis,unk);
        break;
    case dirichlet::user :
        // Assuming that the DoFs are already set by the user
        GISMO_ENSURE( u.fixedPart().rows() == mapper.boundarySize() &&
                      u.fixedPart().cols() == u.dim(),
                      "The Dirichlet DoFs are not set.");
        break;
    default:
        GISMO_ERROR("Something went wrong with Dirichlet values.");
    }

    /* Corner values -- todo
    for ( typename gsBoundaryConditions<T>::const_citerator
              it = bbc.cornerBegin();
          it != bbc.cornerEnd(); ++it )
    {
        if(it->unknown == unk)
        {
            const index_t i  = mbasis[it->patch].functionAtCorner(it->corner);
            const index_t ii = mapper.bindex( i , it->patch );
            u.fixedPart().row(ii).setConstant(it->value);
        }
        else
            continue;
    }
    */
}

template<class T>
void gsExprAssembler<T>::setFixedDofVector(gsMatrix<T> & vals, short_t unk)
{
    expr::gsFeSpace<T> & u = *m_vcol[unk];
    gsMatrix<T>        & fixedDofs = const_cast<expr::gsFeSpace<T>&>(u).fixedPart();
    fixedDofs.swap(vals);
    vals.resize(0, 0);
    // Assuming that the DoFs are already set by the user
    GISMO_ENSURE( fixedDofs.rows() == u.mapper().boundarySize() &&
                  fixedDofs.cols() == u.dim(),
                     "The Dirichlet DoFs were not provided correctly.");
}

template<class T>
void gsExprAssembler<T>::setFixedDofs(const gsMatrix<T> & coefMatrix, short_t unk, size_t patch)
{
    GISMO_ASSERT( m_options.getInt("DirichletValues") == dirichlet::user, "Incorrect options");

    expr::gsFeSpace<T> & u = *m_vcol[unk];
    //const index_t dirStr = m_options.getInt("DirichletStrategy");
    const gsMultiBasis<T> & mbasis = *dynamic_cast<const gsMultiBasis<T>* >(&(u).source());

    //const gsBoundaryConditions<> & bbc = u.hasBc() ? u.bc() : gsBoundaryConditions<>();

    const gsDofMapper & mapper = u.mapper();
//    const gsDofMapper & mapper =
//        dirichlet::elimination == dirStr ? u.mapper()
//        : mbasis.getMapper(dirichlet::elimination,
//                           static_cast<iFace::strategy>(m_options.getInt("InterfaceStrategy")),
//                           bbc, u.id()) ;

    gsMatrix<T> & fixedDofs = const_cast<expr::gsFeSpace<T>& >(u).fixedPart();
    GISMO_ASSERT(fixedDofs.rows() == mapper.boundarySize() &&
                 fixedDofs.cols() == u.dim(),
                 "Fixed DoFs were not initialized.");

    // for every side with a Dirichlet BC
    // for ( typename gsBoundaryConditions<T>::const_iterator
    //       it =  bbc.dirichletBegin();
    //       it != bbc.dirichletEnd()  ; ++it )
    typedef typename gsBoundaryConditions<T>::bcRefList bcRefList;
    for ( typename bcRefList::const_iterator it =  u.bc().dirichletBegin();
          it != u.bc().dirichletEnd()  ; ++it )
    {
        const index_t k = it->patch();
        if ( k == patch )
        {
            // Get indices in the patch on this boundary
            const gsMatrix<index_t> boundary =
                    mbasis[k].boundary(it->side());

            //gsInfo <<"Setting the value for: "<< boundary.transpose() <<"\n";

            for (index_t i=0; i!= boundary.size(); ++i)
            {
                // Note: boundary.at(i) is the patch-local index of a
                // control point on the patch
                const index_t ii  = mapper.bindex( boundary.at(i) , k );

                fixedDofs.row(ii) = coefMatrix.row(boundary.at(i));
            }
        }
    }
} // setFixedDofs

template<class T> void gsExprAssembler<T>::resetDimensions()
{
    for (size_t i = 0; i!=m_vcol.size(); ++i)
    {
        GISMO_ASSERT(NULL!=m_vcol[i], "The assembler spaces where not set.");
        m_vcol[i]->reset();

        if ( m_vcol[i] != m_vrow[i] )
        {
            GISMO_ASSERT(NULL!=m_vrow[i], "The assembler spaces where not set.");
            m_vrow[i]->reset();
        }
    }
    for (size_t i = 1; i!=m_vcol.size(); ++i)
    {
        m_vcol[i]->mapper().setShift(m_vcol[i-1]->mapper().firstIndex() +
                                     m_vcol[i-1]->dim()*m_vcol[i-1]->mapper().freeSize() );

        if ( m_vcol[i] != m_vrow[i] )
            m_vrow[i]->mapper().setShift(m_vrow[i-1]->mapper().firstIndex() +
                                         m_vrow[i-1]->dim()*m_vrow[i-1]->mapper().freeSize() );
    }
}

template<class T>
#if(__cplusplus >= 201103L || _MSC_VER >= 1600 || defined(__DOXYGEN__)) // c++11
template<class... expr>
void gsExprAssembler<T>::assemble(expr... args)
#else
    template <class E1, class E2, class E3, class E4, class E5>
    void gsExprAssembler<T>::assemble( const expr::_expr<E1> & a1, const expr::_expr<E2> & a2,
    const expr::_expr<E3> & a3, const expr::_expr<E4> & a4, const expr::_expr<E5> & a5)
#endif
{
    GISMO_ASSERT(matrix().cols()==numDofs(), "System not initialized");

    // initialize flags
    m_exprdata->initFlags(SAME_ELEMENT|NEED_ACTIVE, SAME_ELEMENT);
#   if __cplusplus >= 201103L || _MSC_VER >= 1600
    _apply(_setFlag, args...);
    //_apply(_printExpr, args...);
#   else
    _setFlag(a1);_setFlag(a1);_setFlag(a2);_setFlag(a4);_setFlag(a5);
#   endif
    gsQuadRule<T> QuRule;  // Quadrature rule
    gsVector<T> quWeights; // quadrature weights

    _eval ee(m_matrix, m_rhs, quWeights);

    for (unsigned patchInd = 0; patchInd < m_exprdata->multiBasis().nBases(); ++patchInd)
    {
        ee.setPatch(patchInd);
        QuRule = gsQuadrature::get(m_exprdata->multiBasis().basis(patchInd), m_options);

        // Initialize domain element iterator for current patch
        typename gsBasis<T>::domainIter domIt =  // add patchInd to domainiter ?
            m_exprdata->multiBasis().basis(patchInd).makeDomainIterator();
        m_element.set(*domIt);

        // Start iteration over elements of patchInd
        for (; domIt->good(); domIt->next() )
        {
            // Map the Quadrature rule to the element
            QuRule.mapTo( domIt->lowerCorner(), domIt->upperCorner(),
                          m_exprdata->points(), quWeights);

            // Perform required pre-computations on the quadrature nodes
            m_exprdata->precompute(patchInd);
            //m_exprdata->precompute(QuRule, *domIt); // todo

            // Assemble contributions of the element
#           if __cplusplus >= 201103L || _MSC_VER >= 1600
            _apply(ee, args...);
#           else
            ee(a1);ee(a2);ee(a3);ee(a4);ee(a5);
#           endif
        }
    }

    m_matrix.makeCompressed();
}

template<class T>
#if __cplusplus >= 201103L || _MSC_VER >= 1600 // c++11
template<class... expr>
void gsExprAssembler<T>::assemble(const bcRefList & BCs, expr... args)
#else
template <class E1>
void gsExprAssembler<T>::assemble(const bcRefList & BCs, const expr::_expr<E1> & a1)
#endif
{
    // initialize flags
    m_exprdata->initFlags(SAME_ELEMENT|NEED_ACTIVE, SAME_ELEMENT);
#   if __cplusplus >= 201103L || _MSC_VER >= 1600
    _apply(_setFlag, args...);
#   else
    _setFlag(a1);
#   endif

    gsVector<T> quWeights;// quadrature weights
    gsQuadRule<T>  QuRule;

    _eval ee(m_matrix, m_rhs, quWeights);

    for (typename bcRefList::const_iterator iit = BCs.begin(); iit!= BCs.end(); ++iit)
    {
        const boundary_condition<T> * it = &iit->get();

        QuRule = gsQuadrature::get(m_exprdata->multiBasis().basis(it->patch()), m_options, it->side().direction());

        m_exprdata->mapData.side = it->side();

        // Update boundary function source
        m_exprdata->setMutSource(*it->function(), it->parametric());
        //mutVar.registerVariable(func, mutData);

        typename gsBasis<T>::domainIter domIt =
            m_exprdata->multiBasis().basis(it->patch()).makeDomainIterator(it->side());
        m_element.set(*domIt);

        // Start iteration over elements
        for (; domIt->good(); domIt->next() )
        {
            // Map the Quadrature rule to the element
            QuRule.mapTo( domIt->lowerCorner(), domIt->upperCorner(),
                          m_exprdata->points(), quWeights);

            // Perform required pre-computations on the quadrature nodes
            m_exprdata->precompute(it->patch());

            // Assemble contributions of the element
#           if __cplusplus >= 201103L || _MSC_VER >= 1600
            _apply(ee, args...);
#           else
            ee(a1);
#           endif
        }
    }

    //this->finalize();
    m_matrix.makeCompressed();
    //g_bd.clear();
    //mutVar.clear();
}


template<class T>
template<bool left, bool right, class E1, class E2>
void gsExprAssembler<T>::assembleLhsRhsBc_impl(const expr::_expr<E1> & exprLhs,
                                               const expr::_expr<E2> & exprRhs,
                                               space rvar, space cvar,
                                               const bcContainer & BCs)
{
    //GISMO_ASSERT( exprRhs.isVector(), "Expecting vector expression");

    // initialize flags
    m_exprdata->initFlags(SAME_ELEMENT|NEED_ACTIVE, SAME_ELEMENT);
    if (left ) exprLhs.setFlag();
    if (right) exprRhs.setFlag();

    gsVector<T> quWeights;// quadrature weights
    gsQuadRule<T>  QuRule;
    _eval ee(m_matrix, m_rhs, quWeights);

    for (typename bcContainer::const_iterator it = BCs.begin(); it!= BCs.end(); ++it)
    {
        QuRule = gsQuadrature::get(m_exprdata->multiBasis().basis(it->patch()), m_options, it->side().direction());

        m_exprdata->mapData.side = it->side();

        // Update boundary function source
        m_exprdata->setMutSource(*it->function(), it->parametric());
        //mutVar.registerVariable(func, mutData);

        typename gsBasis<T>::domainIter domIt =
            m_exprdata->multiBasis().basis(it->patch()).makeDomainIterator(it->side());
        m_element.set(*domIt);

        // Start iteration over elements
        for (; domIt->good(); domIt->next() )
        {
            // Map the Quadrature rule to the element
            QuRule.mapTo( domIt->lowerCorner(), domIt->upperCorner(),
                          m_exprdata->points(), quWeights);

            // Perform required pre-computations on the quadrature nodes
            m_exprdata->precompute(it->patch());

	    ee(exprLhs);
	    ee(exprRhs);
        }
    }

    //this->finalize();
    m_matrix.makeCompressed();
    //g_bd.clear();
    //mutVar.clear();
}

template<class T>
template<bool left, bool right, class E1, class E2>
void gsExprAssembler<T>::assembleInterface_impl(const expr::_expr<E1> & exprLhs,
                                                const expr::_expr<E2> & exprRhs,
                                                space rvar, space cvar,
                                                const ifContainer & iFaces)
{
    //GISMO_ASSERT( exprRhs.isVector(), "Expecting vector expression");

    // initialize flags

    m_exprdata->initFlags(SAME_ELEMENT|NEED_ACTIVE, SAME_ELEMENT);
    if (left ) exprLhs.setFlag();
    if (right) exprRhs.setFlag();
    //m_exprdata->parse(exprLhs,exprRhs);
    //m_exprdata->parse(exprRhs);

    gsVector<T> quWeights;// quadrature weights
    gsQuadRule<T>  QuRule;
    _eval ee(m_matrix, m_rhs, quWeights);

    //gsMatrix<T> tmp;

    for (gsBoxTopology::const_iiterator it = iFaces.begin();
         it != iFaces.end(); ++it )
    {
        const boundaryInterface & iFace = *it;
        const index_t patch1 = iFace.first() .patch;
        //const index_t patch2 = iFace.second().patch;
        //const gsAffineFunction<T> interfaceMap(m_pde_ptr->patches().getMapForInterface(bi));

        QuRule = gsQuadrature::get(m_exprdata->multiBasis().basis(patch1),
                                   m_options, iFace.first().side().direction());

        m_exprdata->mapData.side = iFace.first().side(); // (!)

        typename gsBasis<T>::domainIter domIt =
            m_exprdata->multiBasis().basis(patch1).makeDomainIterator(iFace.first().side());
        m_element.set(*domIt);

        // Start iteration over elements
        for (; domIt->good(); domIt->next() )
        {
            // Map the Quadrature rule to the element
            QuRule.mapTo( domIt->lowerCorner(), domIt->upperCorner(),
                          m_exprdata->points(), quWeights);

            // Perform required pre-computations on the quadrature nodes
            m_exprdata->precompute(patch1);

            // DG: need data1, data2
            // coupling: need to know patch1/patch2

//            interfaceMap.eval_into(m_exprdata->points(), tmp);
//            m_exprdata->points().swap(tmp);
//            m_exprdata->precompute(patch2);

	    ee(exprLhs);
	    ee(exprRhs);
        }
    }

    m_matrix.makeCompressed();
}


template<class T> //
void gsExprAssembler<T>::computeDirichletDofsIntpl2(const expr::gsFeSpace<T> & u)
{
    const gsDofMapper  & mapper    = u.mapper();
    gsMatrix<T>        & fixedDofs = const_cast<expr::gsFeSpace<T>&>(u).fixedPart();
    fixedDofs.resize(mapper.boundarySize(), u.dim() );
    const index_t parDim = u.source().domainDim();

    const gsMultiBasis<T> & mbasis =
        *dynamic_cast<const gsMultiBasis<T>*>(&u.source());

    // Iterate over all patch-sides with Boundary conditions
    typedef typename gsBoundaryConditions<T>::bcRefList bcRefList;
    for ( typename bcRefList::const_iterator iit =  u.bc().begin();
          iit != u.bc().end()  ; ++iit )
    {
        const boundary_condition<T> * it = &iit->get();

        const index_t k = it->patch();
        if( it->unknown()!=u.id() )
            continue;
        const gsBasis<T> & basis = mbasis[k];

        // Get dofs on this boundary
        const gsMatrix<index_t> boundary = basis.boundary(it->side());

        // If the condition is homogeneous then fill with zeros
        if ( it->isHomogeneous() )
        {
            for (index_t i=0; i!= boundary.size(); ++i)
            {
                const index_t ii= mapper.bindex( boundary.at(i) , k );
                fixedDofs.row(ii).setZero();
            }
            continue;
        }

        // Get the side information
        short_t dir = it->side().direction( );
        index_t param = (it->side().parameter() ? 1 : 0);

        // Compute grid of points on the face ("face anchors")
        std::vector< gsVector<T> > rr;
        rr.reserve( parDim );

        for ( short_t i=0; i < parDim; ++i)
        {
            if ( i==dir )
            {
                gsVector<T> b(1);
                b[0] = ( basis.component(i).support() ) (0, param);
                rr.push_back(b);
            }
            else
            {
                rr.push_back( basis.component(i).anchors().transpose() );
            }
        }

        // GISMO_ASSERT(it->function()->targetDim() == u.dim(),
        //              "Given Dirichlet boundary function does not match problem dimension."
        //              <<it->function()->targetDim()<<" != "<<u.dim()<<"\n");

        // Compute dirichlet values
        gsMatrix<T> fpts;
        if ( it->parametric() )
            fpts = it->function()->eval( gsPointGrid<T>( rr ) );
        else
            fpts = it->function()->eval(
                m_exprdata->getMap().source().piece(it->patch()).eval(  gsPointGrid<T>( rr ) ) );


        if ( fpts.rows() != u.dim() )
        {
            // assume scalar
            gsMatrix<T> tmp(u.dim(), fpts.cols());
            tmp.setZero();
            gsDebugVar(!dir);
            tmp.row(!dir) = (param ? 1 : -1) * fpts; // normal !
            fpts.swap(tmp);
        }

        // Interpolate dirichlet boundary
        typename gsBasis<T>::uPtr h = basis.boundaryBasis(it->side());
        typename gsGeometry<T>::uPtr geo = h->interpolateAtAnchors(fpts);
        const gsMatrix<T> & dVals =  geo->coefs();

        // Save corresponding boundary dofs
        for (index_t l=0; l!= boundary.size(); ++l)
        {
<<<<<<< HEAD
            const index_t ii = mapper.bindex( boundary.at(l) , it->patch() );

=======
	    const int ii = mapper.bindex( boundary.at(l) , it->patch());
>>>>>>> 88d0af6d
            fixedDofs.row(ii) = dVals.row(l);
        }
    }
}


/*
template<class T> //
void gsExprAssembler<T>::computeDirichletDofsIntpl3(const expr::gsFeSpace<T> & u)
{
    const gsDofMapper  & mapper    = u.mapper();
    gsMatrix<T>        & fixedDofs = const_cast<expr::gsFeSpace<T>&>(u).fixedPart();
    const index_t bsz = mapper.boundarySize();
    fixedDofs.resize(bsz, u.dim() );
    gsMatrix<T> pt, val, rhs;
    rhs.resize(bsz, u.dim() );
    gsMatrix<unsigned> act;
    gsSparseMatrix<T> cmat(bsz, bsz);
    // todo: reserve

    const gsMultiBasis<T> & mbasis =
        *dynamic_cast<const gsMultiBasis<T>*>(&u.source());

    // Iterate over all patch-sides with Boundary conditions
    // Iterate over all patch-sides with Dirichlet-boundary conditions
    typedef typename gsBoundaryConditions<T>::bcRefList bcRefList;
    for ( typename bcRefList::const_iterator iit =  u.bc().begin();
          iit != u.bc().end()  ; ++iit )
    {
        const boundary_condition<T> * it = &iit->get();

        GISMO_ASSERT(it->function()->targetDim() == u.dim(),
                     "Given Dirichlet boundary function does not match problem dimension."
                     <<it->function()->targetDim()<<" != "<<u.dim()<<"\n");

        const index_t k   = it->patch();
        if( it->unknown()!=u.id() )
            continue;
        const gsBasis<T> & basis = mbasis[k];

        // Get dofs on this boundary
        gsMatrix<index_t> boundary = basis.boundary(it->side());

        // If the condition is homogeneous then fill with zeros
        if ( it->isHomogeneous() )
        {
            for (index_t i=0; i!= boundary.size(); ++i)
            {
                const index_t ii= mapper.bindex( boundary.at(i) , k );
                fixedDofs.row(ii).setZero();
            }
            continue;
        }

        // Get anchor points for the respective dofs
        for ( index_t i=0; i != boundary.size(); ++i)
            // or: preimage ?
        {
            const index_t cc = mapper.bindex( boundary.at(l) , k );
            basis.anchor_into(boundary.at(i), pt);
            basis.active_into(pt, act);
            basis.eval_into  (pt, val);

            for ( index_t l = 0; l != act.size(); ++l)
            {
                const index_t ii = mapper.index( act.at(l) , k );
                if ( mapper.is_boundary_index(ii) ) // && cmat.isExpZero
                    cmat.insert(cc, mapper.global_to_bindex(ii)) = val.at(l);
            }

            // rhs
            if ( it->parametric() )
                it->function()->eval_into(pt, val);
            else
            {
                it->function()->eval_into(
                    m_exprdata->getMap().source().piece(it->patch()).eval(pt), val );
            }
            rhs.row(cc) = val.transpose();
        }

        // Interpolate dirichlet boundary
        // Solve overconstraint using QR ?
        //fixedDofs = ..
    }
}
//*/

template<class T>
void gsExprAssembler<T>::computeDirichletDofsL2Proj(const expr::gsFeSpace<T>& u)
{
    GISMO_ASSERT(&m_exprdata->getMap().source() != NULL, "Geometry not set, call setMap(...) first!");

    const gsDofMapper & mapper = u.mapper();
    gsMatrix<T> & fixedDofs = const_cast<expr::gsFeSpace<T>& >(u).fixedPart();
    fixedDofs.resize(mapper.boundarySize(), u.dim());

    const gsMultiBasis<T> & mbasis = *dynamic_cast<const gsMultiBasis<T>* >(&u.source());

    //const gsBoundaryConditions<> & bbc = u.hasBc() ? u.bc() : gsBoundaryConditions<>();

    // Set up matrix, right-hand-side and solution vector/matrix for
    // the L2-projection
    gsSparseEntries<T> projMatEntries;
    gsMatrix<T>        globProjRhs;
    globProjRhs.setZero(mapper.boundarySize(), u.dim());

    // Temporaries
    gsVector<T> quWeights;

    gsMatrix<T> rhsVals;
    gsMatrix<index_t> globIdxAct;
    gsMatrix<T> basisVals;

    gsMapData<T> md(NEED_MEASURE | SAME_ELEMENT);

    const gsMultiPatch<T> & mp = static_cast<const gsMultiPatch<T> &>(m_exprdata->getMap().source());

    // Iterate over all patch-sides with Dirichlet-boundary conditions
    typedef typename gsBoundaryConditions<T>::bcRefList bcRefList;
    for (typename bcRefList::const_iterator iit = u.bc().begin();
         iit != u.bc().end(); ++iit)
    {
        const boundary_condition<T> * iter = &iit->get();

        const short_t unk = iter->unknown();
        if(unk != u.id())
            continue;
        const index_t patchIdx   = iter->patch();
        const gsBasis<T> & basis = mbasis[patchIdx];

        const gsGeometry<T> & patch = mp.patch(patchIdx);

        // Set up quadrature to degree+1 Gauss points per direction,
        // all lying on iter->side() except from the direction which
        // is NOT along the element
        gsGaussRule<T> bdQuRule(basis, 1.0, 1, iter->side().direction());

        // Create the iterator along the given part boundary.
        typename gsBasis<T>::domainIter bdryIter = basis.makeDomainIterator(iter->side());

        for (; bdryIter->good(); bdryIter->next())
        {
            bdQuRule.mapTo(bdryIter->lowerCorner(), bdryIter->upperCorner(),
                           md.points, quWeights);

            patch.computeMap(md);

            // the values of the boundary condition are stored
            // to rhsVals. Here, "rhs" refers to the right-hand-side
            // of the L2-projection, not of the PDE.
            rhsVals = iter->function()->eval(m_exprdata->getMap().source().piece(patchIdx).eval(md.points));

            basis.eval_into(md.points, basisVals);

            // Indices involved here:
            // --- Local index:
            // Index of the basis function/DOF on the patch.
            // Does not take into account any boundary or interface conditions.
            // --- Global Index:
            // Each DOF has a unique global index that runs over all patches.
            // This global index includes a re-ordering such that all eliminated
            // DOFs come at the end.
            // The global index also takes care of glued interface, i.e., corresponding
            // DOFs on different patches will have the same global index, if they are
            // glued together.
            // --- Boundary Index (actually, it's a "Dirichlet Boundary Index"):
            // The eliminated DOFs, which come last in the global indexing,
            // have their own numbering starting from zero.

            // Get the global indices (second line) of the local
            // active basis (first line) functions/DOFs:
            basis.active_into(md.points.col(0), globIdxAct);
            mapper.localToGlobal(globIdxAct, patchIdx, globIdxAct);

            // Out of the active functions/DOFs on this element, collect all those
            // which correspond to a boundary DOF.
            // This is checked by calling mapper.is_boundary_index( global Index )

            // eltBdryFcts stores the row in basisVals/globIdxAct, i.e.,
            // something like a "element-wise index"
            std::vector<index_t> eltBdryFcts;
            eltBdryFcts.reserve(mapper.boundarySize());
            for (index_t i = 0; i < globIdxAct.rows(); i++)
            {
                if (mapper.is_boundary_index(globIdxAct(i, 0)))
                {
                    eltBdryFcts.push_back(i);
                }
            }

            // Do the actual assembly:
            for (index_t k = 0; k < md.points.cols(); k++)
            {
                const T weight_k = quWeights[k] * md.measure(k);

                // Only run through the active boundary functions on the element:
                for (size_t i0 = 0; i0 < eltBdryFcts.size(); i0++)
                {
                    // Each active boundary function/DOF in eltBdryFcts has...
                    // ...the above-mentioned "element-wise index"
                    const unsigned i = eltBdryFcts[i0];
                    // ...the boundary index.
                    const unsigned ii = mapper.global_to_bindex(globIdxAct(i));

                    for (size_t j0 = 0; j0 < eltBdryFcts.size(); j0++)
                    {
                        const unsigned j = eltBdryFcts[j0];
                        const unsigned jj = mapper.global_to_bindex(globIdxAct(j));

                        // Use the "element-wise index" to get the needed
                        // function value.
                        // Use the boundary index to put the value in the proper
                        // place in the global projection matrix.
                        projMatEntries.add(ii, jj, weight_k * basisVals(i, k) * basisVals(j, k));
                    } // for j

                    globProjRhs.row(ii) += weight_k * basisVals(i, k) * rhsVals.col(k).transpose();

                } // for i
            } // for k
        } // bdryIter
    } // boundaryConditions-Iterator

    gsSparseMatrix<T> globProjMat(mapper.boundarySize(), mapper.boundarySize());
    globProjMat.setFrom(projMatEntries);
    globProjMat.makeCompressed();

    // Solve the linear system:
    // The position in the solution vector already corresponds to the
    // numbering by the boundary index. Hence, we can simply take them
    // for the values of the eliminated Dirichlet DOFs.
    typename gsSparseSolver<T>::CGDiagonal solver;
    fixedDofs = solver.compute(globProjMat).solve(globProjRhs);

} // computeDirichletDofsL2Proj


} //namespace gismo<|MERGE_RESOLUTION|>--- conflicted
+++ resolved
@@ -20,94 +20,6 @@
 namespace gismo
 {
 
-<<<<<<< HEAD
-/*
-  Internal function which accumulates the local element matrices to
-  the global sparse matrix and right-hand side
- */
-template<class T, bool left, bool right>
-void gsAccumulateLocalToGlobal(
-    gsSparseMatrix<T> & matrix_out,
-    gsMatrix<T> & rhs_out,
-    const gsMatrix<T> & localMat,
-    const gsMatrix<T> & localRhs,
-    const expr::gsFeSpace<T> & v, //rowvar
-    const expr::gsFeSpace<T> & u, //colvar
-    const index_t patchInd)
-{
-    const index_t cd            = u.dim();
-    const index_t rd            = v.dim();
-    const gsDofMapper  & colMap = u.mapper();
-    const gsDofMapper  & rowMap = v.mapper();
-    gsMatrix<index_t>  & colInd0 = const_cast<gsMatrix<index_t>&>(u.data().actives);
-    gsMatrix<index_t>  & rowInd0 = const_cast<gsMatrix<index_t> &>(v.data().actives);
-    const gsMatrix<T>  & fixedDofs = u.fixedPart();
-
-    gsMatrix<index_t> rowInd, colInd;
-    //if (&colMap==&rowMap) && (&rowInd==&colInd)
-    if (left)
-        colMap.localToGlobal(colInd0, patchInd, colInd);
-    rowMap.localToGlobal(rowInd0, patchInd, rowInd);
-
-    //gsDebugVar( localMat.dim() );
-    // colMap.print();
-    // rowMap.print();
-
-    //GISMO_STATIC_ASSERT(left || right, "Nothing to do.");
-    GISMO_ASSERT( !left || colMap.boundarySize()==fixedDofs.rows(),
-                  "Invalid values for fixed part");
-
-    for (index_t r = 0; r != rd; ++r)
-    {
-        const index_t rls = r * rowInd.rows();     //local stride
-        const index_t rgs = r * rowMap.freeSize(); //global stride
-
-        for (index_t i = 0; i != rowInd.rows(); ++i) // **
-        {
-            const index_t ii = rgs + rowInd.at(i); // N_i
-
-            if ( rowMap.is_free_index(rowInd.at(i)) )
-            {
-                if (right)
-                {
-                    rhs_out.row(ii) += localRhs.row(rls+i);
-                }
-
-                if (left)
-                    for (index_t c = 0; c != cd; ++c)
-                    {
-                        const index_t cls = c * colInd.rows();     //local stride
-                        const index_t cgs = c * colMap.freeSize(); //global stride
-
-                        for (index_t j = 0; j != colInd.rows(); ++j)
-                        {
-                            if ( 0 == localMat(rls+i,cls+j) ) continue;
-
-                            const index_t jj = cgs + colInd.at(j); // N_j
-
-                            if ( colMap.is_free_index(colInd.at(j)) )
-                            {
-                                // If matrix is symmetric, we could
-                                // store only lower triangular part
-                                //if ( (!symm) || jj <= ii )
-                                matrix_out.coeffRef(ii, jj) += localMat(rls+i,cls+j);
-                            }
-                            else // colMap.is_boundary_index(jj) )
-                            {
-                                // Symmetric treatment of eliminated BCs
-                                // GISMO_ASSERT(1==rhs_out.cols(), "-");
-                                rhs_out.at(ii) -= localMat(rls+i,cls+j) *
-                                    fixedDofs(colMap.global_to_bindex(colInd.at(j)), c);
-                            }
-                        }
-                    }
-            }
-        }
-    }
-}
-
-=======
->>>>>>> 88d0af6d
 /**
    Assembler class for generating matrices and right-hand sides based
    on isogeometric expressions
@@ -578,28 +490,11 @@
             const index_t rd            = v.dim();
             const gsDofMapper  & colMap = static_cast<const expr::gsFeSpace<T>&>(u).mapper();
             const gsDofMapper  & rowMap = static_cast<const expr::gsFeSpace<T>&>(v).mapper();
-<<<<<<< HEAD
-            gsMatrix<index_t> & colInd0 = const_cast<gsMatrix<index_t>&>(u.data().actives);
-            gsMatrix<index_t> & rowInd0 = const_cast<gsMatrix<index_t>&>(v.data().actives);
+
+            const gsMatrix<index_t> & colInd0 = u.data().actives;
+            const gsMatrix<index_t> & rowInd0 = v.data().actives;
             const gsMatrix<T>  & fixedDofs = static_cast<const expr::gsFeSpace<T>&>(u).fixedPart();
 
-            gsMatrix<index_t> rowInd, colInd;
-            rowMap.localToGlobal(rowInd0, patchInd, rowInd);
-            if (isMatrix)
-            {
-                //if (&rowInd0!=&colInd0)
-                colMap.localToGlobal(colInd0, patchInd, colInd);
-            }
-
-            GISMO_ASSERT( colMap.boundarySize()==fixedDofs.rows(),
-                          "Invalid values for fixed part");
-
-=======
-            const gsMatrix<unsigned> & colInd0 = u.data().actives;
-            const gsMatrix<unsigned> & rowInd0 = v.data().actives;
-            const gsMatrix<T>  & fixedDofs = static_cast<const expr::gsFeSpace<T>&>(u).fixedPart();
-
->>>>>>> 88d0af6d
             for (index_t r = 0; r != rd; ++r)
             {
                 const index_t rls = r * rowInd0.rows();     //local stride
@@ -1133,12 +1028,7 @@
         // Save corresponding boundary dofs
         for (index_t l=0; l!= boundary.size(); ++l)
         {
-<<<<<<< HEAD
-            const index_t ii = mapper.bindex( boundary.at(l) , it->patch() );
-
-=======
-	    const int ii = mapper.bindex( boundary.at(l) , it->patch());
->>>>>>> 88d0af6d
+            const index_t ii = mapper.bindex( boundary.at(l) , it->patch());
             fixedDofs.row(ii) = dVals.row(l);
         }
     }
