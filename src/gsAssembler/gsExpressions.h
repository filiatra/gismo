--- conflicted
+++ resolved
@@ -1967,7 +1967,6 @@
 class grad_expr : public _expr<grad_expr<E> >
 {
     typename E::Nested_t _u;
-<<<<<<< HEAD
 public:
     enum{ Space = E::Space };
 
@@ -1976,7 +1975,7 @@
     grad_expr(const E & u) : _u(u)
     { GISMO_ASSERT(1==u.dim(),"grad(.) requires 1D variable, use jac(.) instead.");}
 
-    MatExprType eval(const index_t k) const
+    const gsMatrix<Scalar> & eval(const index_t k) const
     {
         // numActive x dim
         return _u.data().values[1].reshapeCol(k, cols(), rows()).transpose();
@@ -2038,85 +2037,10 @@
     index_t _c;
 
     dJacdc_expr(const E & u, index_t c) : _u(u), _c(c)
-=======
-public:
-    enum{ Space = E::Space };
-
-    typedef typename E::Scalar Scalar;
-
-    grad_expr(const E & u) : _u(u)
->>>>>>> 2edf6f5f
     { GISMO_ASSERT(1==u.dim(),"grad(.) requires 1D variable, use jac(.) instead.");}
 
     const gsMatrix<Scalar> & eval(const index_t k) const
     {
-<<<<<<< HEAD
-=======
-        // numActive x dim
-        return _u.data().values[1].reshapeCol(k, cols(), rows()).transpose();
-    }
-
-    index_t rows() const
-    {
-        //return _u.data().values[0].rows();
-        return _u.data().values[1].rows() / cols();
-    }
-    //index_t rows() const { return _u.data().actives.size(); }
-    //index_t rows() const { return _u.rows(); }
-
-    //index_t rows() const { return _u.source().targetDim() is wrong }
-    index_t cols() const { return _u.source().domainDim(); }
-
-    void setFlag() const
-    {
-        _u.data().flags |= NEED_GRAD;
-        if (_u.composed() )
-            _u.mapData().flags |= NEED_VALUE;
-    }
-
-    void parse(gsSortedVector<const gsFunctionSet<Scalar>*> & evList) const
-    {
-        //GISMO_ASSERT(NULL!=m_fd, "FeVariable: FuncData member not registered");
-        evList.push_sorted_unique(&_u.source());
-        _u.data().flags |= NEED_GRAD;
-        if (_u.composed() )
-            _u.mapData().flags |= NEED_VALUE;
-    }
-
-    const gsFeSpace<Scalar> & rowVar() const { return _u.rowVar(); }
-    const gsFeSpace<Scalar> & colVar() const
-    {return gsNullExpr<Scalar>::get();}
-
-    static constexpr bool rowSpan() {return E::rowSpan(); }
-    static constexpr bool colSpan() {return false;}
-
-    void print(std::ostream &os) const { os << "grad("; _u.print(os); os <<")"; }
-};
-
-/*
-   Expression for the derivative of the jacobian of a spline geometry map,
-   with respect to the coordinate c.
-
-   It returns a matrix with the gradient of u in row d.
- */
-template<class E>
-class dJacdc_expr : public _expr<dJacdc_expr<E> >
-{
-    typename E::Nested_t _u;
-public:
-    enum{ Space = E::Space, ScalarValued = 0, ColBlocks = E::rowSpan()};
-
-    typedef typename E::Scalar Scalar;
-
-    mutable gsMatrix<Scalar> res;
-    index_t _c;
-
-    dJacdc_expr(const E & u, index_t c) : _u(u), _c(c)
-    { GISMO_ASSERT(1==u.dim(),"grad(.) requires 1D variable, use jac(.) instead.");}
-
-    const gsMatrix<Scalar> & eval(const index_t k) const
-    {
->>>>>>> 2edf6f5f
         index_t dd = _u.source().domainDim();
         index_t n = _u.rows();
         res.setZero(dd, dd*n);
@@ -2640,7 +2564,6 @@
     {   //bug: Should return the column size of each BLOCK contained
         // return m_fev.dim() * m_fev.data().actives.rows() * m_fev.data().dim.first;
         return m_fev.data().dim.first;
-<<<<<<< HEAD
     }
 
     index_t cardinality_impl() const
@@ -2648,15 +2571,6 @@
         return m_fev.dim() * m_fev.data().actives.rows();
     }
 
-=======
-    }
-
-    index_t cardinality_impl() const
-    {
-        return m_fev.dim() * m_fev.data().actives.rows();
-    }
-
->>>>>>> 2edf6f5f
     static constexpr bool rowSpan() {return true; }
     static bool colSpan() {return false;}
 
