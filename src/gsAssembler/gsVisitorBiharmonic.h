--- conflicted
+++ resolved
@@ -296,11 +296,6 @@
         for (index_t k = 0; k < quWeights.rows(); ++k) // loop over quadrature nodes
         {
             // Compute physical laplacian at k as a 1 x numActive matrix
-<<<<<<< HEAD
-            transformLaplaceHgrad(md, k, basisGrads, basis2ndDerivs, physBasisLaplace);
-            // (\Delta u, \Delta v)
-            localMat.noalias() += weight * (physBasisLaplace.transpose() * physBasisLaplace);
-=======
             if(md.dim.first == md.dim.second)
             {
                 // Multiply weight by the geometry measure
@@ -309,8 +304,6 @@
 
                 localMat.noalias() += weight * (physBasisLaplace.transpose() * physBasisLaplace);
                 localRhs.noalias() += weight * ( basisVals.col(k) * rhsVals.col(k).transpose() ) ;
->>>>>>> cde5b6fc
-
             }
             else
             if(md.dim.first + 1 == md.dim.second)
