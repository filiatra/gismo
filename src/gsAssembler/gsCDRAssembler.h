/** @file gsCDRAssembler.h

    @brief Provides assembler and solver for the Poisson equation, incl. adaptive refinement.

    This file is part of the G+Smo library.

    This Source Code Form is subject to the terms of the Mozilla Public
    License, v. 2.0. If a copy of the MPL was not distributed with this
    file, You can obtain one at http://mozilla.org/MPL/2.0/.

    Author(s): S. Kleiss, A. Mantzaflaris
*/

#pragma once

#include <gsAssembler/gsPoissonAssembler.h>
#include <gsAssembler/gsAssemblerOptions.h>

#include <gsAssembler/gsVisitorPoisson.h> // Stiffness volume integrals
#include <gsAssembler/gsVisitorCDR.h> //
#include <gsAssembler/gsVisitorNeumann.h> // Neumann boundary integrals
#include <gsAssembler/gsVisitorNitsche.h> // Nitsche boundary integrals
//#include <gsAssembler/gsVisitorDg.h>      // Disc. Galerkin interface integrals

#include <gsPde/gsPoissonPde.h>

//#include <gsAssembler/gsAssemblerUtils.h>

namespace gismo
{

/** @brief
    Implementation of an (multiple righ-hand side) Poisson solver.

    The Poisson equation: \f$-\Delta\mathbf{u}=\mathbf{f} \f$

    It sets up an assembler and assembles the system patch wise and combines
    the patch-local stiffness matrices into a global system by various methods
    (see gismo::gsInterfaceStrategy). It can also enforce Dirichlet boundary
    conditions in various ways (see gismo::gsDirichletStrategy).
*/
template<class T>
class gsCDRAssembler : public gsPoissonAssembler<T>
{
public:
    typedef gsPoissonAssembler<T> Base;

public:

    /** @brief Main Constructor of the assembler object.
        \param[in] pde A boundary value Poisson problem
        \param[in] bases a multi-basis that contains patch-wise bases
        \param[in] flagStabilization (default noStabilization)
    */
<<<<<<< HEAD
    gsCDRAssembler( const gsConvDiffRePde<T>       & pde,
                    const gsMultiBasis<T>          & bases,
                    index_t                          flagStabilization = 0)
=======
    gsCDRAssembler(const gsConvDiffRePde<T> & pde,
                   const gsMultiBasis<T>    & bases,
                   stabilizerCDR::method      flagStabilization = stabilizerCDR::none)
>>>>>>> 35567817
    {
        // enrich options in constructor, refresh to apply options

        // 0: no stabilization
        // 1: SUPG
<<<<<<< HEAD
        m_options.addInt("Stabilization","Choice of stabilization method; 0 := no; 1 := SUPG;", flagStabilization);
        Base::initialize(pde, bases, m_options);
    }


    gsCDRAssembler( const gsConvDiffRePde<T>       & pde,
                    const gsMultiBasis<T>          & bases,
                    dirichlet::strategy           dirStrategy,
                    iFace::strategy               intStrategy = iFace::glue,
                    index_t                       flagStabilization = 0 )
=======
        m_options.addInt("Stabilization", "Choice of stabilization method; 0 := no; 1 := SUPG;", flagStabilization);
        Base::initialize(pde, bases, m_options);
    }

    /** @brief Constructor of the assembler object.
        \param[in] pde A boundary value Poisson problem
        \param[in] bases a multi-basis that contains patch-wise bases
        \param[in] dirStrategy option for the treatment of Dirichlet boundary
        \param[in] intStrategy option for the treatment of patch interfaces
        \param[in] flagStabilization (default noStabilization)
    */
    gsCDRAssembler(const gsConvDiffRePde<T> & pde,
                   const gsMultiBasis<T>    & bases,
                   dirichlet::strategy        dirStrategy,
                   iFace::strategy            intStrategy = iFace::glue,
                   stabilizerCDR::method      flagStabilization = stabilizerCDR::none)
>>>>>>> 35567817
    {
        m_options.setInt("DirichletStrategy", dirStrategy);
        m_options.setInt("InterfaceStrategy", intStrategy);

        // 0: no stabilization
        // 1: SUPG
<<<<<<< HEAD
        m_options.addInt("Stabilization","Choice of stabilization method; 0 := no; 1 := SUPG;", flagStabilization);
        
=======
        m_options.addInt("Stabilization", "Choice of stabilization method; 0 := no; 1 := SUPG;", flagStabilization);

>>>>>>> 35567817
        Base::initialize(pde, bases, m_options);
    }

    /** @brief Constructor of the assembler object.
        \param[in] patches is a gsMultiPatch object describing the geometry.
        \param[in] bases a multi-basis that contains patch-wise bases
        \param[in] bconditions is a gsBoundaryConditions object that holds all boundary conditions.
        \param[in] rhs is the right-hand side of the equation, \f$\mathbf{f}\f$.
        \param[in] coeff_A diffusion coefficient.
        \param[in] coeff_b convection velocity.
        \param[in] coeff_c reaction coefficient.
        \param[in] dirStrategy option for the treatment of Dirichlet boundary
        \param[in] intStrategy option for the treatment of patch interfaces
<<<<<<< HEAD
        \param[in] flagStabilization (default: 0)
    */
    gsCDRAssembler( gsMultiPatch<T> const         & patches,
                    gsMultiBasis<T> const         & bases,
                    gsBoundaryConditions<T> const & bconditions,
                    const gsFunction<T>           & rhs,
                    const gsFunction<T>           & coeff_A,
                    const gsFunction<T>           & coeff_b,
                    const gsFunction<T>           & coeff_c,
                    dirichlet::strategy           dirStrategy = dirichlet::elimination,
                    iFace::strategy               intStrategy = iFace::glue,
                    index_t                       flagStabilization = 0 )
=======
        \param[in] flagStabilization (default noStabilization)
     */
    gsCDRAssembler(gsMultiPatch<T> const         & patches,
                   gsMultiBasis<T> const         & bases,
                   gsBoundaryConditions<T> const & bconditions,
                   const gsFunction<T>           & rhs,
                   const gsFunction<T>           & coeff_A,
                   const gsFunction<T>           & coeff_b,
                   const gsFunction<T>           & coeff_c,
                   dirichlet::strategy             dirStrategy = dirichlet::elimination,
                   iFace::strategy                 intStrategy = iFace::glue,
                   stabilizerCDR::method           flagStabilization = stabilizerCDR::none)
>>>>>>> 35567817
    {
        m_options.setInt("DirichletStrategy", dirStrategy);
        m_options.setInt("InterfaceStrategy", intStrategy);

        // 0: no stabilization
        // 1: SUPG
<<<<<<< HEAD
        m_options.addInt("Stabilization","Choice of stabilization method; 0 := no; 1 := SUPG;", flagStabilization);
=======
        m_options.addInt("Stabilization", "Choice of stabilization method; 0 := no; 1 := SUPG;", flagStabilization);
>>>>>>> 35567817

        typename gsPde<T>::Ptr pde(new gsConvDiffRePde<T>
                                       (patches, bconditions, &coeff_A, &coeff_b, &coeff_c, &rhs));
        Base::initialize(pde, bases, m_options);
    }

    /// Main assembly routine
    void assemble()
    {
        GISMO_ASSERT(m_system.initialized(),
                     "Sparse system is not initialized, call initialize() or refresh()");

        // Reserve sparse system
        m_system.reserve(m_bases[0], m_options, this->pde().numRhs());

        // Compute the Dirichlet Degrees of freedom (if needed by m_options)
        Base::computeDirichletDofs();

        if (0 == this->numDofs()) // Are there any interior dofs ?
        {
            gsWarn << " No internal DOFs. Computed Dirichlet boundary only.\n" << "\n";
            return;
        }

        // Assemble volume integrals
        Base::template push<gsVisitorCDR<T> >();

        // Enforce Neumann boundary conditions
        Base::template push<gsVisitorNeumann<T> >(m_pde_ptr->bc().neumannSides());

        // If requested, enforce Dirichlet boundary conditions by Nitsche's method
        if (m_options.getInt("DirichletStrategy") == dirichlet::nitsche)
            Base::template push<gsVisitorNitsche<T> >(m_pde_ptr->bc().dirichletSides());

            // If requested, enforce Dirichlet boundary conditions by diagonal penalization
        else if (m_options.getInt("DirichletStrategy") == dirichlet::penalize)
            Base::penalizeDirichletDofs();

        // If we are in in dg (Discontinuous Galerkin) mode: add
        // interface contributions
        if (m_options.getInt("InterfaceStrategy") == iFace::dg)
            gsWarn << "DG option is ignored.\n";

        // Assembly is done, compress the matrix
        Base::finalize();
    }

protected:

    // Members from gsAssembler
    using Base::m_pde_ptr;
    using Base::m_bases;
    using Base::m_ddof;
    using Base::m_options;
    using Base::m_system;
};

} // namespace gismo<|MERGE_RESOLUTION|>--- conflicted
+++ resolved
@@ -52,32 +52,14 @@
         \param[in] bases a multi-basis that contains patch-wise bases
         \param[in] flagStabilization (default noStabilization)
     */
-<<<<<<< HEAD
-    gsCDRAssembler( const gsConvDiffRePde<T>       & pde,
-                    const gsMultiBasis<T>          & bases,
-                    index_t                          flagStabilization = 0)
-=======
     gsCDRAssembler(const gsConvDiffRePde<T> & pde,
                    const gsMultiBasis<T>    & bases,
                    stabilizerCDR::method      flagStabilization = stabilizerCDR::none)
->>>>>>> 35567817
     {
         // enrich options in constructor, refresh to apply options
 
         // 0: no stabilization
         // 1: SUPG
-<<<<<<< HEAD
-        m_options.addInt("Stabilization","Choice of stabilization method; 0 := no; 1 := SUPG;", flagStabilization);
-        Base::initialize(pde, bases, m_options);
-    }
-
-
-    gsCDRAssembler( const gsConvDiffRePde<T>       & pde,
-                    const gsMultiBasis<T>          & bases,
-                    dirichlet::strategy           dirStrategy,
-                    iFace::strategy               intStrategy = iFace::glue,
-                    index_t                       flagStabilization = 0 )
-=======
         m_options.addInt("Stabilization", "Choice of stabilization method; 0 := no; 1 := SUPG;", flagStabilization);
         Base::initialize(pde, bases, m_options);
     }
@@ -94,20 +76,14 @@
                    dirichlet::strategy        dirStrategy,
                    iFace::strategy            intStrategy = iFace::glue,
                    stabilizerCDR::method      flagStabilization = stabilizerCDR::none)
->>>>>>> 35567817
     {
         m_options.setInt("DirichletStrategy", dirStrategy);
         m_options.setInt("InterfaceStrategy", intStrategy);
 
         // 0: no stabilization
         // 1: SUPG
-<<<<<<< HEAD
-        m_options.addInt("Stabilization","Choice of stabilization method; 0 := no; 1 := SUPG;", flagStabilization);
-        
-=======
         m_options.addInt("Stabilization", "Choice of stabilization method; 0 := no; 1 := SUPG;", flagStabilization);
 
->>>>>>> 35567817
         Base::initialize(pde, bases, m_options);
     }
 
@@ -121,20 +97,6 @@
         \param[in] coeff_c reaction coefficient.
         \param[in] dirStrategy option for the treatment of Dirichlet boundary
         \param[in] intStrategy option for the treatment of patch interfaces
-<<<<<<< HEAD
-        \param[in] flagStabilization (default: 0)
-    */
-    gsCDRAssembler( gsMultiPatch<T> const         & patches,
-                    gsMultiBasis<T> const         & bases,
-                    gsBoundaryConditions<T> const & bconditions,
-                    const gsFunction<T>           & rhs,
-                    const gsFunction<T>           & coeff_A,
-                    const gsFunction<T>           & coeff_b,
-                    const gsFunction<T>           & coeff_c,
-                    dirichlet::strategy           dirStrategy = dirichlet::elimination,
-                    iFace::strategy               intStrategy = iFace::glue,
-                    index_t                       flagStabilization = 0 )
-=======
         \param[in] flagStabilization (default noStabilization)
      */
     gsCDRAssembler(gsMultiPatch<T> const         & patches,
@@ -147,18 +109,13 @@
                    dirichlet::strategy             dirStrategy = dirichlet::elimination,
                    iFace::strategy                 intStrategy = iFace::glue,
                    stabilizerCDR::method           flagStabilization = stabilizerCDR::none)
->>>>>>> 35567817
     {
         m_options.setInt("DirichletStrategy", dirStrategy);
         m_options.setInt("InterfaceStrategy", intStrategy);
 
         // 0: no stabilization
         // 1: SUPG
-<<<<<<< HEAD
-        m_options.addInt("Stabilization","Choice of stabilization method; 0 := no; 1 := SUPG;", flagStabilization);
-=======
         m_options.addInt("Stabilization", "Choice of stabilization method; 0 := no; 1 := SUPG;", flagStabilization);
->>>>>>> 35567817
 
         typename gsPde<T>::Ptr pde(new gsConvDiffRePde<T>
                                        (patches, bconditions, &coeff_A, &coeff_b, &coeff_c, &rhs));
