--- conflicted
+++ resolved
@@ -297,11 +297,8 @@
 
     void parametrizeBasisBack(const gsMultiPatch<> & g1Basis){
         G1repBasis = g1Basis;
-<<<<<<< HEAD
-//        gsInfo << "Patch " << patchIndex << " old: " << G1repBasis.patch(0).coefs()<< "\n";
-=======
+
         //gsInfo << "Patch " << patchIndex << " old: " << G1repBasis.patch(0).coefs()<< "\n";
->>>>>>> 5dbd9258
         if(axisOrientation)
             this->swapBasisAxis();
 
@@ -321,12 +318,7 @@
             default:
                 break;
         }
-<<<<<<< HEAD
-//        gsInfo << "Patch " << patchIndex << " new: " << G1repBasis.patch(0).coefs() << "\n";
-=======
         //gsInfo << "Patch " << patchIndex << " new: " << G1repBasis.patch(0).coefs() << "\n";
->>>>>>> 5dbd9258
-
     }
 
 
