/** @file gsBoundaryConditions.h

    @brief Provides gsBoundaryConditions class.

    This file is part of the G+Smo library.

    This Source Code Form is subject to the terms of the Mozilla Public
    License, v. 2.0. If a copy of the MPL was not distributed with this
    file, You can obtain one at http://mozilla.org/MPL/2.0/.

    Author(s): A. Mantzaflaris
*/

#pragma once

#include <gsCore/gsBoundary.h>


namespace gismo
{

/// @brief Specifies the type of boundary condition
///
/// \ingroup Pde
struct condition_type
{
    /// Specifies the type of boundary condition
    enum type
    {
        unknownType = -1,
        dirichlet = 0, ///< Dirichlet type
        neumann   = 1, ///< Neumann type
        robin     = 2, ///< Robin type
        clamped   = 3, ///< Robin type
        collapsed = 4  ///< Robin type
        //mixed BD means: there are both dirichlet and neumann sides
        //robin: a linear combination of value and derivative
        //cauchy: there are 2 conditions (value+deriv) defined on the same side
    };

};

// Print (as string) a boundary type
inline std::ostream &operator<<(std::ostream &os, const condition_type::type& o)
{
    switch (o)
    {
    case condition_type::dirichlet:
    {
        os<< "Dirichlet";
        break;
    }
    case condition_type::neumann:
    {
        os<< "Neumann";
        break;
    }
    case condition_type::robin:
    {
        os<< "Robin";
        break;
    }
    case condition_type::clamped:
    {
        os<< "Clamped";
        break;
    }
    case condition_type::collapsed:
    {
        os<< "Collapsed";
        break;
    }
    default:
        os<< "condition type not known.\n";
    };
    return os;
}

/**
    @brief Class that defines a boundary condition for a side of a
    patch for some unknown variable of a PDE.

    \todo rename to boundaryCondition

    \ingroup Pde
*/
template<class T>
struct boundary_condition
{
    typedef typename gsFunction<T>::Ptr function_ptr;

    boundary_condition( int p, boxSide s, const function_ptr & f_shptr,
                        const std::string & label, short_t unknown,
                        short_t unkcomp, bool parametric)
    : ps(p, s),
      m_function(f_shptr),
      m_label(label),
      m_unknown(unknown),
      m_unkcomp(unkcomp),
      m_parametric(parametric)
    {
        if (m_label == "Dirichlet") m_type = condition_type::dirichlet;
        else if (m_label == "Neumann")   m_type = condition_type::neumann;
        else if (m_label == "Robin")     m_type = condition_type::robin;
        else if (m_label == "Clamped")   m_type = condition_type::clamped;
        else if (m_label == "Collapsed") m_type = condition_type::collapsed;
        else m_type = condition_type::unknownType;
    }

    boundary_condition( int p, boxSide s, const function_ptr & f_shptr,
                        condition_type::type t, short_t unknown, bool parametric)
    : ps(p, s),
      m_function(f_shptr),
      m_type(t),
      m_unknown(unknown),
      m_unkcomp(-1),
      m_parametric(parametric)
    {
        switch (t)
        {
        case condition_type::dirichlet:
        {
            m_label = "Dirichlet";
            break;
        }
        case condition_type::neumann:
        {
            m_label = "Neumann";
            break;
        }
        case condition_type::robin:
        {
            m_label = "Robin";
            break;
        }
        case condition_type::clamped:
        {
            m_label = "clamped";
            break;
        }
        case condition_type::collapsed:
        {
            m_label = "collapsed";
            break;
        }
        default:
            m_label = "Unknown";
            break;
        };
    }

    boundary_condition( int p, boxSide s, const function_ptr & f_shptr,
                        condition_type::type t, int unknown, int unkcomp, bool parametric)
    : ps(p, s),
      m_function(f_shptr),
      m_type(t),
      m_unknown(unknown),
      m_unkcomp(unkcomp),
      m_parametric(parametric)
    {
        switch (t)
        {
        case condition_type::dirichlet:
        {
            m_label = "Dirichlet";
            break;
        }
        case condition_type::neumann:
        {
            m_label = "Neumann";
            break;
        }
        case condition_type::robin:
        {
            m_label = "Robin";
            break;
        }
        case condition_type::clamped:
        {
            m_label = "Clamped";
            break;
        }
        case condition_type::collapsed:
        {
            m_label = "Collapsed";
            break;
        }
        default:
            m_label = "Unknown";
            break;
        };
    }

    /// Returns true if there is no function data (homogeneous condition)
    bool isHomogeneous() const { return m_function.get() == NULL; }

    /// Returns the function data pointer of the boundary condition
    function_ptr function() const { return m_function; }

    // Returns a reference to the function data
    //const gsFunction<T> & function() const { return *m_function; }

    /// Returns the type of the boundary condition
    condition_type::type  type() const { return m_type; }

    /// Returns the type of the boundary condition
    const std::string & ctype() const { return m_label; }

    /// Returns the patch to which this boundary condition refers to
    index_t patch()    const { return ps.patch; }

    /// Returns the side to which this boundary condition refers to
    boxSide side()     const { return ps.side(); }

    /// Returns the unknown to which this boundary condition refers to
    short_t     unknown()  const { return m_unknown; }

    /// Returns the component of the unknown which this boundary condition refers to
    short_t     unkComponent()  const { return m_unkcomp; }

    /// Returns true if the function data for this boundary condition
    /// is defined in parametric coordinates
    bool    parametric()  const { return m_parametric; }


    patchSide ps;                ///< Side of a patch for this boundary condition

    function_ptr m_function;     ///< Function data for this boundary condition

    // TO DO : robin coefficients?

    condition_type::type m_type;// todo: remove

    std::string m_label;         ///< Description of type of the boundary condition

    short_t m_unknown;               ///< Unknown to which this boundary condition refers to

    short_t m_unkcomp;               ///< Component of unknown to which this boundary condition refers to

    bool m_parametric;
};

/**
    @brief Class prescribing a value related to a corner of a patch
*/
template<class T>
struct corner_value
{
    corner_value(index_t p, boxCorner c, T v, short_t unk = 0)
        : patch(p), corner(c), value(v), unknown(unk) { }

    index_t patch;     ///< The index of the patch.
    boxCorner corner; ///< The corner
    T value;          ///< The value
    short_t   unknown;    ///< Unknown to which this boundary condition refers to
};

/** @brief
    Class containing a set of  boundary conditions.

    The boundary conditions are stored in the form of a list of boundary_condition
    instances.

    \ingroup Pde
*/
template<class T>
class GISMO_EXPORT gsBoundaryConditions
{

public:

    typedef typename std::deque<boundary_condition<T> > bcContainer;
    typedef typename bcContainer::iterator iterator;
    typedef typename bcContainer::const_iterator const_iterator;

    typedef typename std::deque<corner_value<T> >       cornerContainer;
    typedef typename cornerContainer::iterator citerator;
    typedef typename cornerContainer::const_iterator const_citerator;

    typedef typename std::deque<boundaryInterface> ppContainer;
    typedef typename ppContainer::iterator ppiterator;
    typedef typename ppContainer::const_iterator const_ppiterator;

    // Format: std::pair<type,bcContainer>
    typedef std::map<std::string,bcContainer> bcData;
    typedef typename bcData::iterator bciterator;
    typedef typename bcData::const_iterator const_bciterator;

    typedef memory::shared_ptr<gsBoundaryConditions> Ptr;
    typedef memory::unique_ptr<gsBoundaryConditions> uPtr;

    typedef typename boundary_condition<T>::function_ptr function_ptr;

    typedef std::list<util::reference_wrapper<const boundary_condition<T> > > bcRefList;
public:

    /*
    gsBoundaryConditions & operator= (uPtr other)
    {
        if ( other.get() != NULL )
        {
            this->swap(*other);
            other.reset();
        }
        return *this;
    }
    */

    void swap(gsBoundaryConditions & other)
    {
        m_bc.swap(other.m_bc);
        corner_values.swap(other.corner_values);
        m_periodicPairs.swap(other.m_periodicPairs);
    }

public:

    void clear()
    {
        m_bc.clear();
        corner_values.clear();
        m_periodicPairs.clear();
    }

    size_t size() const
    {
        size_t sz = 0;
        for (typename bcData::const_iterator it = m_bc.begin(); it != m_bc.end(); ++it)
            sz += it->second.size();
        return sz + corner_values.size();
    }

    /// Return a reference to boundary conditions of certain type
    const bcContainer & container(const std::string & label) const {return m_bc[label]; }

    /// Return a reference to boundary conditions of certain type for
    /// unknown \a unk
    bcRefList get(const std::string & label, const short_t unk = 0) const
    {
        bcRefList result;
        const const_bciterator it = m_bc.find(label);
        if ( it != m_bc.end() )
            for (const_iterator c = it->second.begin(); c!= it->second.end(); ++c)
                if ( c->m_unknown == unk )
                    result.push_back(*c);
        return result;
    }

    /// Return a reference to the Dirichlet sides
    const bcContainer & dirichletSides() const {return m_bc["Dirichlet"]; }

    /// Return a reference to the Neumann sides
    const bcContainer & neumannSides()   const {return m_bc["Neumann"]; }

    /// Return a reference to the Robin sides
    const bcContainer & robinSides()     const {return m_bc["Robin"]; }

    const cornerContainer & cornerValues() const  {return corner_values;  }

    /// Extracts the BC, comming from a certain component.
    bcContainer reducedContainer(const bcContainer & container, short_t unknown) const
    {
        bcContainer red;
        //red.reserve(container.size());
        for(typename bcContainer::const_iterator iter=container.begin(); iter!=container.end();++iter)
        {
            if(iter->unknown()==unknown)
                red.push_back(*iter);
        }
        return red;
    }

    bcContainer allConditions() const
    {
        bcContainer all;
        //all.reserve( size() - corner_values.size() );
        for (typename bcData::const_iterator it = m_bc.begin(); it != m_bc.end(); ++it)
            all.insert( all.end(), it->second.begin(), it->second.end() );
        return all;
    }

    /// Returns a const-iterator to the beginning of the Bc container of type \a label
    const_iterator begin(const std::string & label) const {return m_bc[label].begin(); }

    /// Returns an iterator to the beginning of the Bc container of type \a label
    iterator begin(const std::string & label) { return m_bc[label].begin(); }

    /// Returns a const-iterator to the end of the Bc container of type \a label
    const_iterator end(const std::string & label) const {return m_bc[label].end(); }

    /// Returns an iterator to the end of the Bc container of type \a label
    iterator end(const std::string & label) { return m_bc[label].end(); }

    const_bciterator beginAll() const {return m_bc.begin(); }
    bciterator beginAll() {return m_bc.begin(); }

    const_bciterator endAll() const {return m_bc.end(); }
    bciterator endAll() {return m_bc.end(); }

    /// Get a const-iterator to the beginning of the Dirichlet sides
    /// \return an iterator to the beginning of the Dirichlet sides
    const_iterator dirichletBegin() const
    { return m_bc["Dirichlet"].begin(); }

    /// Get a const-iterator to the end of the Dirichlet sides
    /// \return an iterator to the end of the Dirichlet sides
    const_iterator dirichletEnd() const
    { return m_bc["Dirichlet"].end(); }

    /// Get an iterator to the beginning of the Dirichlet sides
    /// \return an iterator to the beginning of the Dirichlet sides
    iterator dirichletBegin()
    { return m_bc["Dirichlet"].begin(); }

    /// Get an iterator to the end of the Dirichlet sides
    /// \return an iterator to the end of the Dirichlet sides
    iterator dirichletEnd()
    { return m_bc["Dirichlet"].end(); }

    /// Get a const-iterator to the beginning of the Neumann sides
    /// \return an iterator to the beginning of the Neumann sides
    const_iterator neumannBegin() const
    { return m_bc["Neumann"].begin(); }

    /// Get a const-iterator to the end of the Neumann sides
    /// \return an iterator to the end of the Neumann sides
    const_iterator neumannEnd() const
    { return m_bc["Neumann"].end(); }

    /// Get an iterator to the beginning of the Neumann sides
    /// \return an iterator to the beginning of the Neumann sides
    iterator neumannBegin()
    { return m_bc["Neumann"].begin(); }

    /// Get an iterator to the end of the Neumann sides
    /// \return an iterator to the end of the Neumann sides
    iterator neumannEnd()
    { return m_bc["Neumann"].end(); }

    /// Get a const-iterator to the beginning of the Robin sides
    /// \return an iterator to the beginning of the Robin sides
    const_iterator robinBegin() const
    { return m_bc["Robin"].begin(); }

    /// Get a const-iterator to the end of the Robin sides
    /// \return an iterator to the end of the Robin sides
    const_iterator robinEnd() const
    { return m_bc["Robin"].end(); }

    /// Get an iterator to the beginning of the corner values
    /// \return an iterator to the beginning of the corner values
    const_citerator cornerBegin() const
    { return corner_values.begin(); }

    /// Get an iterator to the end of corner values
    /// \return an iterator to the end of the corner values
    const_citerator cornerEnd() const
    { return corner_values.end(); }

    /// Get an iterator to the beginning of the Robin sides
    /// \return an iterator to the beginning of the Robin sides
    iterator robinBegin()
    { return m_bc["Robin"].begin(); }

    /// Get an iterator to the end of the Robin sides
    /// \return an iterator to the end of the Robin sides
    iterator robinEnd()
    { return m_bc["Robin"].end(); }

    /// Get an iterator to the beginning of the corner values
    /// \return an iterator to the beginning of the corner values
    citerator cornerBegin()
    { return corner_values.begin(); }

    /// Get an iterator to the end of corner values
    /// \return an iterator to the end of the corner values
    citerator cornerEnd()
    { return corner_values.end(); }

    void add(int p, boxSide s, const std::string & label,
             const function_ptr & f_ptr, short_t unknown = 0,
             int comp = -1, bool parametric = false)
    {
        m_bc[label].push_back(
            boundary_condition<T>(p, s, f_ptr, label, unknown, comp, parametric) );
    }

    void add(int p, boxSide s, const std::string & label,
             gsFunction<T> * f, short_t unknown = 0,
             int comp = -1, bool parametric = false)
    {
        function_ptr f_ptr = memory::make_shared_not_owned(f);
        m_bc[label].push_back(
            boundary_condition<T>(p, s, f_ptr, label, unknown, comp, parametric) );
    }

    void add(int p, boxSide s, const std::string & label,
             const gsFunction<T> & f, short_t unknown = 0,
             int comp = -1, bool parametric = false)
    {
        function_ptr fun = memory::make_shared(f.clone().release());
        add(p,s,label,fun,unknown,comp,parametric);
    }

    /** \brief Adds another boundary condition
     *
     * Creates an object of type boundary_condition and adds is to
     * the list of corresponding boundary conditions.
     *
     * \param p Index of the patch
     * \param s Side of the patch
     * \param t Type of boundary condition (see condition_type::type)
     * \param f Function defining the boundary condition
     * \param unknown Specifies which unknown variable the boundary condition
     * refers to (to be used if more than one variable is unknown, e.g.,
     * velocity and pressure)
     * \param parametric True if the function data for this boundary condition
     * is defined in parametric coordinates.
     */
    void addCondition(int p, boxSide s, condition_type::type t,
<<<<<<< HEAD
                      gsFunction<T> * f, int unknown = 0, bool parametric = false, int comp = -1)
=======
                      gsFunction<T> * f, short_t unknown = 0, bool parametric = false)
>>>>>>> b7f35075
    {
        function_ptr fun = memory::make_shared_not_owned(f);
        addCondition(p,s,t,fun,unknown,parametric,comp);
    }

    void addCondition(int p, boxSide s, condition_type::type t,
<<<<<<< HEAD
                      const function_ptr & f_shptr, int unknown = 0,
                      bool parametric = false, int comp = -1)
=======
                      const function_ptr & f_shptr, short_t unknown = 0,
                      bool parametric = false)
>>>>>>> b7f35075
    {
        switch (t)
        {
        case condition_type::dirichlet :
            // this->add(p,s,f_shptr,"Dirichlet",unknown,comp,parametric);
            m_bc["Dirichlet"].push_back( boundary_condition<T>(p,s,f_shptr,t,unknown,comp,parametric) );
            break;
        case condition_type::neumann :
            m_bc["Neumann"].push_back( boundary_condition<T>(p,s,f_shptr,t,unknown,comp,parametric) );
            break;
        case condition_type::robin :
            m_bc["Robin"].push_back( boundary_condition<T>(p,s,f_shptr,t,unknown,comp,parametric) );
            break;
        case condition_type::clamped :
            m_bc["Clamped"].push_back( boundary_condition<T>(p,s,f_shptr,t,unknown,comp,parametric) );
            break;
        case condition_type::collapsed :
            m_bc["Collapsed"].push_back( boundary_condition<T>(p,s,f_shptr,t,unknown,comp,parametric) );
            break;
        default:
            gsWarn<<"gsBoundaryConditions: Unknown boundary condition.\n";
        }
    }

    void addCondition(int p, boxSide s, condition_type::type t,
<<<<<<< HEAD
                      const gsFunction<T> & func, int unknown = 0,
                      bool parametric = false, int comp = -1)
=======
                      const gsFunction<T> & func, short_t unknown = 0,
                      bool parametric = false)
>>>>>>> b7f35075
    {
        function_ptr fun(func.clone().release());
        addCondition(p,s,t,fun,unknown,parametric,comp);
    }

    void addCondition( boxSide s, condition_type::type t,
<<<<<<< HEAD
                       gsFunction<T> * f, int unknown = 0, bool parametric = false, int comp = -1)
=======
                       gsFunction<T> * f, short_t unknown = 0, bool parametric = false)
>>>>>>> b7f35075
    {
        // for single-patch only
        addCondition(0,s,t,f,unknown,parametric,comp);
    }

    void addCondition(const patchSide& ps, condition_type::type t,
<<<<<<< HEAD
                      gsFunction<T> * f, int unknown = 0, bool parametric = false, int comp = -1)
=======
                      gsFunction<T> * f, short_t unknown = 0, bool parametric = false)
>>>>>>> b7f35075
    {
        addCondition(ps.patch, ps.side(), t, f, unknown,parametric,comp);
    }

    void addCondition(const patchSide& ps, condition_type::type t,
<<<<<<< HEAD
                      const function_ptr & f_shptr, int unknown = 0, bool parametric = false, int comp = -1)
=======
                      const function_ptr & f_shptr, short_t unknown = 0, bool parametric = false)
>>>>>>> b7f35075
    {
        addCondition(ps.patch, ps.side(), t, f_shptr, unknown,parametric,comp);
    }

    void addCondition(const patchSide& ps, condition_type::type t,
<<<<<<< HEAD
                      const gsFunction<T> & func, int unknown = 0, bool parametric = false, int comp = -1)
=======
                      const gsFunction<T> & func, short_t unknown = 0, bool parametric = false)
>>>>>>> b7f35075
    {
        addCondition(ps.patch, ps.side(), t, func, unknown,parametric,comp);
    }

    void addCornerValue(boxCorner c, T value, int p = 0, short_t unknown = 0)
    {
        corner_values.push_back( corner_value<T>(p,c,value,unknown) );
    }

    /// Prints the object as a string.
    std::ostream & print(std::ostream &os) const
    {
        //os << "gsBoundaryConditions :\n";
        for (typename bcData::const_iterator it = m_bc.begin(); it != m_bc.end(); ++it)
            os << "* "<<std::setw(13)<<std::left<<it->first<<" : "<< it->second.size() <<"\n";

        if (!corner_values.empty())
            os << "* Corner values : "<< corner_values.size() <<"\n";

        return os;
    }

    /**
     * @brief   getSideCondition
     * @param   ps the patch side

     * @return the boundary condition associated to ps or NULL if no
     * condition is associated to ps

     It is the task of the user of this function to check if the
     returned pointer is NULL.

     Do not use this function if you want to apply boundary conditions during matrix assembly.
     Instead, iterate over all conditions of the type you need (eg. Neumann, Dirichlet)

     */
    const boundary_condition<T>* getConditionFromSide (patchSide ps) const
    {
        const_iterator beg, end, cur;
        patchSideComparison psRef(ps);
        beg = dirichletBegin();
        end = dirichletEnd();
        cur=std::find_if(beg,end,psRef);
        if (cur != end)
            return &(*cur);
        beg = neumannBegin();
        end = neumannEnd();
        cur=std::find_if(beg,end,psRef);
        if (cur != end)
            return &(*cur);
        beg = robinBegin();
        end = robinEnd();
        cur = std::find_if(beg,end,psRef);
        if (cur != end)
            return &(*cur);

        return NULL;
    }

    /**
     * @brief   getConditionFromSide returns the boundary conditions associated to the given patch side
     * @param[in] ps patch side
     * @param[out] result bcContainer containing the boundary conditions associated to ps
     */

    void getConditionFromSide (patchSide ps, bcContainer& result) const
    {
        result.clear();
        const_iterator beg, end, cur;

        beg = dirichletBegin();
        end = dirichletEnd();
        for(cur=beg; cur!=end; cur++)
            if(cur->ps == ps)
                result.push_back(*cur);

        beg = neumannBegin();
        end = neumannEnd();
        for(cur=beg; cur!=end; cur++)
            if(cur->ps == ps)
                result.push_back(*cur);

        beg = robinBegin();
        end = robinEnd();
        for(cur=beg; cur!=end; cur++)
            if(cur->ps == ps)
                result.push_back(*cur);
    }


    /**
     * @brief returns the set of all boundary conditions which refer to patch \a np
     * @param[in] np the patch index
     * @param[out] result the new set of boundary conditions
     */
    void getConditionsForPatch(const index_t np, gsBoundaryConditions& result) const
    {
        result.clear();
        bcContainer bc_all = allConditions(); //inefficient, but fewer code
        for(const_iterator it = bc_all.begin(); it!= bc_all.end();it++)
        {
            if((*it).patch()==np)
            {
                if(it->type() == condition_type::dirichlet || it->type() == condition_type::neumann || it->type() == condition_type::robin)
                    result.addCondition(0,(*it).side(),(*it).type(),(*it).function(),(*it).unknown());
                else
                   result.add(0,(*it).side(),it->ctype(),(*it).function(),(*it).unknown());
            }
        }

        for(const_citerator it = cornerBegin(); it!= cornerEnd();it++)
        {
            if((*it).patch==np)
                result.addCornerValue( (*it).corner, (*it).value,  0, (*it).unknown);
        }
    }

    // Periodic conditions

    /// Get number of periodic pairs
    size_t numPeriodic() const { return m_periodicPairs.size(); }

    /// Return a reference to the periodic sides
    const ppContainer & periodicPairs() const {return m_periodicPairs; }

    /// Get a const-iterator to the beginning of the periodic sides
    /// \return an iterator to the beginning of the periodic sides
    const_ppiterator periodicBegin() const
    { return m_periodicPairs.begin(); }

    /// Get a const-iterator to the end of the periodic sides
    /// \return an iterator to the end of the periodic sides
    const_ppiterator periodicEnd() const
    { return m_periodicPairs.end(); }

    /// Get an iterator to the beginning of the periodic sides
    /// \return an iterator to the beginning of the periodic sides
    ppiterator periodicBegin()
    { return m_periodicPairs.begin(); }

    /// Get an iterator to the end of the periodic sides
    /// \return an iterator to the end of the periodic sides
    ppiterator periodicEnd()
    { return m_periodicPairs.end(); }

    /// Add a periodic condition between side \a s1 of box \a p1 and side \a s2 of box \a p2.
    void addPeriodic(int p1, boxSide s1, int p2, boxSide s2, short_t dim)
    { m_periodicPairs.push_back( boundaryInterface(patchSide(p1,s1), patchSide(p2,s2), dim) ); }

    /// Removes all periodic pairs
    void clearPeriodicPairs() { m_periodicPairs.clear(); }

    /// Set transformation matrix for the periodic pairs of sides
    void setTransformMatrix(gsMatrix<T> trMatrix)
    { m_trMatrix = trMatrix; }

    /// Set identity transformation matrix for the periodic pairs of sides
    void setIdentityMatrix(short_t dim)
    { m_trMatrix = gsMatrix<T>::Identity(dim, dim); }

    /// Get transformation matrix for the periodic pairs of sides
    gsMatrix<T> getTransformMatrix() const
    {
        GISMO_ASSERT(m_trMatrix.rows() > 0, "Transformation matrix for periodic conditions not set!");
        return m_trMatrix;
    }

    void setGeoMap(const gsFunctionSet<T> & gm) 
    { 
      //GISMO_ASSERT
      m_patches = &gm; 
    }

    const gsFunctionSet<T> & geoMap() const
    { return *m_patches; }
    
private: // Data members
    struct patchSideComparison
    {
        const patchSide m_ps;
        patchSideComparison(patchSide ps)
            : m_ps(ps)
        {}

        bool operator() (const boundary_condition<T> &bc) const
        {
            return bc.ps==m_ps;
        }
    };

    cornerContainer corner_values; ///< List of corners with fixed value

    mutable bcData m_bc;  ///< Containers for BCs of various types

    ppContainer m_periodicPairs; // TODO: add read from xml
    gsMatrix<T> m_trMatrix;

    // Pointer to associated multipatch domain
    const gsFunctionSet<T> * m_patches;

}; // class gsBoundaryConditions

/// Print (as string)
template<class T>
std::ostream &operator<<(std::ostream &os, const gsBoundaryConditions<T>& bvp)
{return bvp.print(os); }

} // namespace gismo

#ifndef GISMO_BUILD_LIB
#include GISMO_HPP_HEADER(gsBoundaryConditions.hpp)
#endif<|MERGE_RESOLUTION|>--- conflicted
+++ resolved
@@ -518,24 +518,15 @@
      * is defined in parametric coordinates.
      */
     void addCondition(int p, boxSide s, condition_type::type t,
-<<<<<<< HEAD
-                      gsFunction<T> * f, int unknown = 0, bool parametric = false, int comp = -1)
-=======
-                      gsFunction<T> * f, short_t unknown = 0, bool parametric = false)
->>>>>>> b7f35075
+                      gsFunction<T> * f, short_t unknown = 0, bool parametric = false, int comp = -1)
     {
         function_ptr fun = memory::make_shared_not_owned(f);
         addCondition(p,s,t,fun,unknown,parametric,comp);
     }
 
     void addCondition(int p, boxSide s, condition_type::type t,
-<<<<<<< HEAD
-                      const function_ptr & f_shptr, int unknown = 0,
+                      const function_ptr & f_shptr, short_t unknown = 0,
                       bool parametric = false, int comp = -1)
-=======
-                      const function_ptr & f_shptr, short_t unknown = 0,
-                      bool parametric = false)
->>>>>>> b7f35075
     {
         switch (t)
         {
@@ -561,55 +552,34 @@
     }
 
     void addCondition(int p, boxSide s, condition_type::type t,
-<<<<<<< HEAD
-                      const gsFunction<T> & func, int unknown = 0,
+                      const gsFunction<T> & func, short_t unknown = 0,
                       bool parametric = false, int comp = -1)
-=======
-                      const gsFunction<T> & func, short_t unknown = 0,
-                      bool parametric = false)
->>>>>>> b7f35075
     {
         function_ptr fun(func.clone().release());
         addCondition(p,s,t,fun,unknown,parametric,comp);
     }
 
     void addCondition( boxSide s, condition_type::type t,
-<<<<<<< HEAD
-                       gsFunction<T> * f, int unknown = 0, bool parametric = false, int comp = -1)
-=======
-                       gsFunction<T> * f, short_t unknown = 0, bool parametric = false)
->>>>>>> b7f35075
+                       gsFunction<T> * f, short_t unknown = 0, bool parametric = false, int comp = -1)
     {
         // for single-patch only
         addCondition(0,s,t,f,unknown,parametric,comp);
     }
 
     void addCondition(const patchSide& ps, condition_type::type t,
-<<<<<<< HEAD
-                      gsFunction<T> * f, int unknown = 0, bool parametric = false, int comp = -1)
-=======
-                      gsFunction<T> * f, short_t unknown = 0, bool parametric = false)
->>>>>>> b7f35075
+                      gsFunction<T> * f, short_t unknown = 0, bool parametric = false, int comp = -1)
     {
         addCondition(ps.patch, ps.side(), t, f, unknown,parametric,comp);
     }
 
     void addCondition(const patchSide& ps, condition_type::type t,
-<<<<<<< HEAD
-                      const function_ptr & f_shptr, int unknown = 0, bool parametric = false, int comp = -1)
-=======
-                      const function_ptr & f_shptr, short_t unknown = 0, bool parametric = false)
->>>>>>> b7f35075
+                      const function_ptr & f_shptr, short_t unknown = 0, bool parametric = false, int comp = -1)
     {
         addCondition(ps.patch, ps.side(), t, f_shptr, unknown,parametric,comp);
     }
 
     void addCondition(const patchSide& ps, condition_type::type t,
-<<<<<<< HEAD
-                      const gsFunction<T> & func, int unknown = 0, bool parametric = false, int comp = -1)
-=======
-                      const gsFunction<T> & func, short_t unknown = 0, bool parametric = false)
->>>>>>> b7f35075
+                      const gsFunction<T> & func, short_t unknown = 0, bool parametric = false, int comp = -1)
     {
         addCondition(ps.patch, ps.side(), t, func, unknown,parametric,comp);
     }
