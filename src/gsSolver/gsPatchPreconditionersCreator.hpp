/** @file gsPatchPreconditionersCreator.hpp

    @brief Provides preconditioners that live on the parameter domain.

    This file is part of the G+Smo library.

    This Source Code Form is subject to the terms of the Mozilla Public
    License, v. 2.0. If a copy of the MPL was not distributed with this
    file, You can obtain one at http://mozilla.org/MPL/2.0/.

    Author(s): S. Takacs, C. Hofreither
*/
#pragma once

#include <gsSolver/gsSumOp.h>
#include <gsSolver/gsProductOp.h>
#include <gsSolver/gsKroneckerOp.h>
#include <gsSolver/gsMatrixOp.h>
#include <gsAssembler/gsExprAssembler.h>
#include <gsNurbs/gsTensorBSplineBasis.h>
#include <gsNurbs/gsTensorNurbsBasis.h>

namespace gismo
{

namespace {

template<typename T>
gsBoundaryConditions<T> boundaryConditionsForDirection( const gsBoundaryConditions<T>& bc, index_t direction )
{
    gsBoundaryConditions<T> result;

    for ( index_t i = 1; i <= 2; ++i)
    {
        patchSide global(0,i+2*direction), local(0,i);
        const boundary_condition<T>* cond = bc.getConditionFromSide(global);
        if (cond)
            result.addCondition(local,cond->type(),cond->function());
    }
    return result;
}

template<typename T>
void eliminateDirichlet1D(const gsBoundaryConditions<T>& bc,
                          const gsOptionList& opt, gsSparseMatrix<T> & result)
{
    dirichlet::strategy ds = (dirichlet::strategy)opt.askInt("DirichletStrategy",dirichlet::elimination);
    if (ds == dirichlet::elimination)
    {
        patchSide west(0,boundary::west), east(0,boundary::east);
        index_t i = 0;
        if (bc.getConditionFromSide( west ) && bc.getConditionFromSide( west )->type() == condition_type::dirichlet ) i += 1;
        if (bc.getConditionFromSide( east ) && bc.getConditionFromSide( east )->type() == condition_type::dirichlet ) i += 2;
        if (i%2 + i/2 >= result.rows() || i%2 + i/2 >= result.cols())
            result.resize(0,0);
        else switch ( i )
             {
             case 0: break;
             case 1: result = result.block( 1, 1, result.rows()-1, result.cols()-1 ); break;
             case 2: result = result.block( 0, 0, result.rows()-1, result.cols()-1 ); break;
             case 3: result = result.block( 1, 1, result.rows()-2, result.cols()-2 ); break;
             }
    }
    else
        GISMO_ERROR("Unknown Dirichlet strategy.");
}

template<typename T>
gsSparseMatrix<T> assembleMass(const gsBasis<T>& basis)
{
    gsExprAssembler<T> mass(1,1);
    gsMultiBasis<T> mb(basis);
    mass.setIntegrationElements(mb);
    typename gsExprAssembler<T>::space u = mass.getSpace(mb);
    mass.initMatrix();
    mass.assemble( u * u.tr() );
    gsSparseMatrix<T> result;
    mass.matrix_into(result);
    return result;
}

template<typename T>
gsSparseMatrix<T> assembleStiffness(const gsBasis<T>& basis)
{
    gsExprAssembler<T> stiff(1,1);
    gsMultiBasis<T> mb(basis);
    stiff.setIntegrationElements(mb);
    typename gsExprAssembler<T>::space u = stiff.getSpace(mb);
    stiff.initMatrix();
    stiff.assemble( grad(u) * grad(u).tr() );
    gsSparseMatrix<T> result;
    stiff.matrix_into(result);
    return result;
}


template<typename T>
std::vector< gsSparseMatrix<T> > assembleTensorMass(
    const gsBasis<T>& basis,
    const gsBoundaryConditions<T>& bc,
    const gsOptionList& opt
    )
{
<<<<<<< HEAD

    //const gsTensorBasis<d,T> * tb = dynamic_cast< const gsTensorBasis<d,T>* >( &basis );
    //const gsTensorNurbsBasis<d,T> * tb = dynamic_cast< const gsTensorNurbsBasis<d,T>* >( &basis );
    //GISMO_ENSURE (tb, "gsPatchPreconditionersCreator requires a tensor basis.");

    std::vector< gsSparseMatrix<T> > result(d);
    for ( index_t i=0; i!=d; ++i )
    {
        try
        {
            const gsTensorBasis<d,T> * tb = dynamic_cast< const gsTensorBasis<d,T>* >( &basis );
            if(!tb)
                throw std::bad_cast();
            //GISMO_ENSURE (tb, "gsPatchPreconditionersCreator requires a tensor basis.");
            result[i] = assembleMass(tb->component(d-1-i));
        }
        catch (std::bad_cast& e)
        {
            const gsTensorNurbsBasis<d,T> * tb = dynamic_cast< const gsTensorNurbsBasis<d,T>* >( &basis );
            GISMO_ENSURE (tb, "gsPatchPreconditionersCreator requires a tensor basis.");
            result[i] = assembleMass(tb->component(d-1-i));
        }
=======
    const index_t d = basis.dim();
    std::vector< gsSparseMatrix<T> > result(d);
    for ( index_t i=0; i!=d; ++i )
    {
        result[i] = assembleMass(basis.component(d-1-i));
>>>>>>> f19d4854
        eliminateDirichlet1D(boundaryConditionsForDirection(bc,d-1-i), opt, result[i]);
    }
    return result;
}

template<typename T>
std::vector< gsSparseMatrix<T> > assembleTensorStiffness(
    const gsBasis<T>& basis,
    const gsBoundaryConditions<T>& bc,
    const gsOptionList& opt
    )
{
<<<<<<< HEAD
    //const gsTensorBasis<d,T> * tb = dynamic_cast< const gsTensorBasis<d,T>* >( &basis );
    //GISMO_ENSURE (tb, "gsPatchPreconditionersCreator requires a tensor basis.");

    const gsTensorNurbsBasis<d,T> * tb = reinterpret_cast< const gsTensorNurbsBasis<d,T>* >( &basis );

=======
    const index_t d = basis.dim();
>>>>>>> f19d4854
    std::vector< gsSparseMatrix<T> > result(d);
    for ( index_t i=0; i!=d; ++i )
    {
        result[i] = assembleStiffness(basis.component(d-1-i));
        eliminateDirichlet1D(boundaryConditionsForDirection(bc,d-1-i), opt, result[i]);
    }
    return result;
}

template<index_t d, typename T>
gsMatrix<T> getMinCellLengths_impl(const gsBasis<T>& basis)
{
    const gsTensorBasis<d,T> * tb = dynamic_cast< const gsTensorBasis<d,T>* >( &basis );
    GISMO_ENSURE (tb, "gsPatchPreconditionersCreator requires a tensor basis.");
    gsMatrix<T> result(d,1);
    for (index_t i=0; i<d; ++i)
        result(i,0) = tb->component(d-1-i).getMinCellLength();
    return result;
}


template<typename T>
gsMatrix<T> getMinCellLengths(const gsBasis<T>& basis)
{
    switch (basis.dim())
    {
    case 1: return getMinCellLengths_impl<1,T>(basis);
    case 2: return getMinCellLengths_impl<2,T>(basis);
    case 3: return getMinCellLengths_impl<3,T>(basis);
    case 4: return getMinCellLengths_impl<4,T>(basis);
    default: GISMO_ERROR("getMinCellLengths is only instanciated for up to 4 dimensions." );
    }
}

template<typename T>
gsMatrix<T> getScalingFactors( const gsGeometry<T>& geo )
{
    GISMO_ASSERT( geo.targetDim() == geo.geoDim(), "Dimensions do not agree" );
    const short_t dim = geo.targetDim();
    const gsMatrix<T> support = geo.support();
    const index_t split = 1;
    const index_t N = math::ipow(split+2,dim);
    gsMatrix<T> u(dim,N);
    gsMatrix<index_t> v(dim,1);
    for (index_t j=0; j<dim; ++j)
        v(j,0) = 0;
    for (index_t i=0; i<N; ++i)
    {
        for (index_t j=0; j<dim; ++j)
            u(j,i) = support(j,0)
                    + ( static_cast<T>(v(j))/(split+1) )
                        *(support(j,1)-support(j,0));
        if (i+1<N)
        {
            index_t j=0;
            while ( v(j,0) == split+1 )
            {
                v(j,0) = 0;
                ++j;
            }
            v(j,0) += 1;
        }
    }

    // check for rounding errors
    for (index_t i=0; i<N; ++i)
        for (index_t j=0; j<dim; ++j)
            if(u(j, i) > support(j, 1))
                u(j,i) -= ( u(j,i) - support(j,1) );

            //GISMO_ASSERT(u(j, i) <= support(j, 1), "wrong " << u(j,i) << " < " << support(j,1));




    gsMatrix<T> derivs;
    //gsInfo << "before\n";
    //gsInfo << "\n" << support << "\n";
    geo.deriv_into(u,derivs);
    //gsInfo << "after\n";
    gsMatrix<T> result(dim,2);
    for (index_t j=0; j<dim; ++j)
    {
        T res = 0;
        for (index_t k=0; k<dim; ++k)  res += derivs(k*dim+j,0)*derivs(k*dim+j,0);

        result(dim-1-j,0) = res;
        result(dim-1-j,1) = res;
    }

    for (index_t i=1; i<N; ++i)
    {
        for (index_t j=0; j<dim; ++j)
        {
            T res = 0;
            for (index_t k=0; k<dim; ++k)  res += derivs(k*dim+j,i)*derivs(k*dim+j,i);
            if (res < result(dim-1-j,0)) result(dim-1-j,0) = res;
            if (res > result(dim-1-j,1)) result(dim-1-j,1) = res;
        }
    }
    return result;
}

template<typename T>
void scaleBasedOnGeo( const gsGeometry<T>* geo, std::vector< gsSparseMatrix<T> >* local_mass, std::vector< gsSparseMatrix<T> >* local_stiff, gsMatrix<T>* h )
{
    if (geo)
    {
        gsMatrix<T> factors = getScalingFactors( *geo );
        const index_t dim = factors.rows();
        if (local_mass)
            for (index_t i=0; i<dim; ++i)
                (*local_mass)[i]  *= math::sqrt(factors(i,0));
        if (local_stiff)
            for (index_t i=0; i<dim; ++i)
                (*local_stiff)[i] /= math::sqrt(factors(i,1));
        if (h)
            for (index_t i=0; i<dim; ++i)
                (*h)(i,0)         *= math::pow(factors(i,0)*factors(i,1),(T)1/(T)4);
    }
}

} // anonymous namespace

template<typename T>
gsSparseMatrix<T> gsPatchPreconditionersCreator<T>::massMatrix(
    const gsBasis<T>& basis,
    const gsBoundaryConditions<T>& bc,
    const gsOptionList& opt
    )
{
    std::vector< gsSparseMatrix<T> > local_mass = assembleTensorMass(basis, bc, opt);
    const index_t d = local_mass.size();
    gsSparseMatrix<T> result = local_mass[d-1];
    for (index_t i=d-2; i>-1; --i)
        result = local_mass[i].kron(result);
    return result;
}

template<typename T>
typename gsPatchPreconditionersCreator<T>::OpUPtr gsPatchPreconditionersCreator<T>::massMatrixOp(
    const gsBasis<T>& basis,
    const gsBoundaryConditions<T>& bc,
    const gsOptionList& opt
    )
{
    const index_t d = basis.dim();

    std::vector< gsSparseMatrix<T> > local_mass = assembleTensorMass(basis, bc, opt);

    std::vector<OpPtr> local_mass_op(d);
    for (index_t i=0; i<d; ++i)
        local_mass_op[i] = makeMatrixOp(local_mass[i].moveToPtr());

    return gsKroneckerOp<T>::make(local_mass_op);
}

template<typename T>
typename gsPatchPreconditionersCreator<T>::OpUPtr gsPatchPreconditionersCreator<T>::massMatrixInvOp(
    const gsBasis<T>& basis,
    const gsBoundaryConditions<T>& bc,
    const gsOptionList& opt
    )
{
    const index_t d = basis.dim();

    std::vector< gsSparseMatrix<T> > local_mass = assembleTensorMass(basis, bc, opt);

    std::vector<OpPtr> local_mass_op(d);
    for (index_t i=0; i<d; ++i)
        local_mass_op[i] = makeSparseCholeskySolver(local_mass[i]);

    return gsKroneckerOp<T>::make(local_mass_op);
}

template<typename T>
gsSparseMatrix<T> gsPatchPreconditionersCreator<T>::stiffnessMatrix(
    const gsBasis<T>& basis,
    const gsBoundaryConditions<T>& bc,
    const gsOptionList& opt,
    T a
    )
{
    const index_t d = basis.dim();

    std::vector< gsSparseMatrix<T> > local_stiff = assembleTensorStiffness(basis, bc, opt);
    std::vector< gsSparseMatrix<T> > local_mass  = assembleTensorMass(basis, bc, opt);

    gsSparseMatrix<T> K = give(local_stiff[d-1]);
    gsSparseMatrix<T> M = give(local_mass [d-1]);

    for (index_t i=d-2; i>-1; --i)
    {
        K  = local_mass[i].kron(K);
        K += local_stiff[i].kron(M);
        if ( i != 0 || a != 0 )
            M = local_mass[i].kron(M);
    }
    if (a==1)
        K += M;
    else if (a!=0)
        K += a * M;
    return K;
}

template<typename T>
typename gsPatchPreconditionersCreator<T>::OpUPtr gsPatchPreconditionersCreator<T>::stiffnessMatrixOp(
    const gsBasis<T>& basis,
    const gsBoundaryConditions<T>& bc,
    const gsOptionList& opt,
    T a
    )
{
    const index_t d = basis.dim();

    std::vector< gsSparseMatrix<T> > local_stiff = assembleTensorStiffness(basis, bc, opt);
    std::vector< gsSparseMatrix<T> > local_mass  = assembleTensorMass(basis, bc, opt);

    std::vector<OpUPtr> local_stiff_op(d);
    std::vector<OpPtr > local_mass_op (d);
    for (index_t i=0; i<d; ++i)
    {
        local_stiff_op[i] = makeMatrixOp(local_stiff[i].moveToPtr());
        local_mass_op [i] = makeMatrixOp(local_mass [i].moveToPtr());
    }
    OpUPtr K = give(local_stiff_op[0]);
    OpPtr  M = give(local_mass_op [0]);

    for (index_t i=1; i<d; ++i)
    {
        K = gsSumOp<T>::make(
            gsKroneckerOp<T>::make( give(K),      local_mass_op [i]  ),
            gsKroneckerOp<T>::make( M,       give(local_stiff_op[i]) )
            );
        if ( i < d-1 || a != 0 )
            M = gsKroneckerOp<T>::make(M, local_mass_op[i]);
    }
    if (a==1)
        K = gsSumOp<T>::make( give(K), M );
    else if (a!=0)
        K = gsSumOp<T>::make( give(K), gsScaledOp<T>::make( M, a ) );

    return K;
}

template<typename T>
typename gsPatchPreconditionersCreator<T>::OpUPtr gsPatchPreconditionersCreator<T>::fastDiagonalizationOp(
    const gsBasis<T>& basis,
    const gsBoundaryConditions<T>& bc,
    const gsOptionList& opt,
    T a
    )
{

    const index_t d = basis.dim();

    // Assemble univariate
    std::vector< gsSparseMatrix<T> > local_stiff = assembleTensorStiffness(basis, bc, opt);
    std::vector< gsSparseMatrix<T> > local_mass  = assembleTensorMass(basis, bc, opt);

    // Determine overall size
    index_t sz = 1;
    for ( index_t i=0; i<d; ++i )
        sz *= local_stiff[i].rows();

    // Initialize the diagonal with 1
    gsMatrix<T> diag;
    diag.setConstant(sz,1,a); // This is the pure-mass part!

    index_t glob = sz; // Indexing value for setting up the Kronecker product

    typedef typename gsMatrix<T>::GenSelfAdjEigenSolver EVSolver;
    typedef typename EVSolver::EigenvectorsType evMatrix;
    typedef typename EVSolver::RealVectorType evVector;
    EVSolver ges;

    std::vector<OpPtr> Qop(d);
    std::vector<OpPtr> QTop(d);
    gsMatrix<T> ev;

    // Now, setup the Q's and update the D's
    for ( index_t i=0; i<d; ++i )
    {
        // Solve generalized eigenvalue problem
        ges.compute(local_stiff[i], local_mass[i], Eigen::ComputeEigenvectors);
        // Q^T M Q = I, or M = Q^{-T} Q^{-1}
        // Q^T K Q = D, or K = Q^{-T} D Q^{-1}

        // From the eigenvalues, we setup the matrix D already in an Kroneckerized way.
        const evVector & D = ges.eigenvalues();

        const index_t loc = D.rows();
        glob /= loc;
        const index_t glob2 = sz / loc / glob;

        for ( index_t l=0; l<loc; ++l )
            for ( index_t m=0; m<glob; ++m )
                for ( index_t n=0; n<glob2; ++n )
                    diag( m + l*glob + n*loc*glob, 0 ) += D(l,0);

        // Finally, we store the eigenvectors
        ev.swap(const_cast<evMatrix&>(ges.eigenvectors()));

        // These are the operators representing the eigenvectors
        typename gsMatrixOp< gsMatrix<T> >::Ptr matrOp = makeMatrixOp( ev.moveToPtr() );
        Qop [i] = matrOp;
        // Here we are safe as long as we do not want to apply QTop after Qop got destroyed.
        QTop[i] = makeMatrixOp( matrOp->matrix().transpose() );
    }

    GISMO_ASSERT( glob == 1, "Internal error." );

    for ( index_t l=0; l<sz; ++l )
        diag( l, 0 ) = 1/diag( l, 0 );

    memory::unique_ptr< Eigen::DiagonalMatrix<T,Dynamic> > diag_mat( new Eigen::DiagonalMatrix<T,Dynamic>( give(diag) ) );

    return gsProductOp<T>::make(
        gsKroneckerOp<T>::make(QTop),
        makeMatrixOp(give(diag_mat)),
        gsKroneckerOp<T>::make(Qop)
        );
}

namespace {

// Get the tilde basis
template<typename T>
void tildeSpaceBasis_oneside(const gsTensorBSplineBasis<1,T>& basis, bool isLeftHandSide, gsMatrix<T>& tildeBasis, gsMatrix<T>& complBasis, bool bc = 0, const bool odd = true)
{
    // bc == false: Neumann (or any other not-eliminating bc), bc == true: Dirichlet

    const index_t b = (index_t)bc;
    const index_t p = basis.degree();
    const T h = basis.knots().maxIntervalLength();

    if (p-b<=0)
    {
        tildeBasis.resize(0,0); complBasis.resize(0,0);
        return;
    }

    const T u = (isLeftHandSide ? basis.knots().first() : basis.knots().last());
    gsMatrix<T> U(1,1);
    U(0,0) = u;

    std::vector< gsMatrix<T> > allDerivs;
    basis.evalAllDers_into(U, p-1, allDerivs);

    // Collect all derivatives in matrix (rows: derivatives, columns: basis functions)
    // normalize with h^(deriv)
    // use only odd derivatives if odd = true and only even derivatives if odd = false
    // skip last (on left) or first (on right) basis function since it's always in S-tilde
    gsMatrix<T> derivs;
    // If we have Dirichlet bc, we reduce the number of rows and columns by 1. We basically
    // eliminate the first row and the first column (first basis function, 0th derivative)
    // for the right-side, we have to remove the last basis function.
    derivs.setZero(p-b, p-b);

    const index_t offset = (isLeftHandSide ? b : 1);

    index_t i_start;
    if (odd) i_start = 1;
    else i_start = 2*b;

    for (index_t i = i_start; i < p; i += 2)
        for (index_t j = 0; j < p-b; ++j)
            derivs(i-b, j) = math::pow(h, i) * allDerivs[i](j+offset);

    typename gsMatrix<T>::JacobiSVD svd = derivs.jacobiSvd(Eigen::ComputeFullV);

    index_t n_tilde;
    if (odd) n_tilde = (p + 1) / 2 - b;
    else n_tilde = p / 2 - b;

    tildeBasis = svd.matrixV().rightCols(n_tilde);
    complBasis = svd.matrixV().leftCols(p - b - n_tilde);
}

// Compute a basis for S-tilde and one for its orthogonal complement
template<typename T>
void tildeSpaceBasis(const gsBasis<T>& basis, gsSparseMatrix<T>& B_tilde, gsSparseMatrix<T>& B_compl, const gsBoundaryConditions<T>& bc, const bool odd = true)
{
    GISMO_ASSERT( nullptr != (dynamic_cast<const gsTensorBSplineBasis<1,T>*>(&basis)),
                    "gsPatchPreconditionersCreator<T>::getTildeSpaceBasisTransformation and "
                    "gsPatchPreconditionersCreator<T>::subspaceCorrectedMassSmootherOp only work with tensor-B-spline bases." );
    const gsTensorBSplineBasis<1,T>& bbasis = static_cast<const gsTensorBSplineBasis<1,T>&>(basis);

    patchSide west(0,boundary::west), east(0,boundary::east);
    bool bwest = ( bc.getConditionFromSide( west ) && bc.getConditionFromSide( west )->type() == condition_type::dirichlet );
    bool beast = ( bc.getConditionFromSide( east ) && bc.getConditionFromSide( east )->type() == condition_type::dirichlet );

    gsMatrix<T> b_L, b_compl_L;
    gsMatrix<T> b_R, b_compl_R;

    // Contruct space with vanishing odd derivatives
    tildeSpaceBasis_oneside(bbasis, true,  b_L, b_compl_L, bwest, odd);
    tildeSpaceBasis_oneside(bbasis, false, b_R, b_compl_R, beast, odd);

    const index_t n = bbasis.size() - (index_t)bwest - (index_t)beast;
    const index_t n_L = b_L.cols();
    const index_t m_L = b_L.rows();
    const index_t n_R = b_R.cols();
    const index_t m_R = b_R.rows();
    const index_t n_c_L = b_compl_L.cols();
    const index_t m_c_L = b_compl_L.rows();
    const index_t n_c_R = b_compl_R.cols();
    const index_t m_c_R = b_compl_R.rows();
    const index_t n_I = n - n_L - n_R - n_c_L - n_c_R;

    //GISMO_ENSURE ( n_I >= 0, "tildeSpaceBasis: Too few knots for that spline degree." );
    if ( n_I <= 0 )
    {
        static bool warned = false;
        if (!warned)
        {
            gsWarn << "tildeSpaceBasis was called with too few knots for that spline degree.\n"
                   << "So, we assume that S_tilde is empty.\n";
            warned = true;
        }

        B_tilde.resize(n,0);

        gsSparseEntries<T> E_compl;
        E_compl.reserve(n);
        for (index_t i = 0; i < n; ++i)
            E_compl.add(i,i,1.0);
        B_compl.resize(n,n);
        B_compl.setFrom(E_compl);
        return;
    }

    gsSparseEntries<T> E_tilde, E_compl;

    // put b_L into upper left block of S-tilde basis
    for (index_t j = 0; j < n_L; ++j)
    {
        for (index_t i = 0; i < m_L; ++i)
            E_tilde.add(i, j, b_L(i, j));
    }
    // fill identity matrix into interior part of S-tilde basis
    for (index_t j = 0; j < n_I; ++j)
    {
        E_tilde.add(m_L + j, n_L + j, 1.0);
    }
    // put b_R into lower right block of S-tilde basis
    for (index_t j = 0; j < n_R; ++j)
    {
        for (index_t i = 0; i < m_R; ++i)
            E_tilde.add(m_L + n_I + i, n_L + n_I + j, b_R(i, j));
    }
    B_tilde.resize(n, n_L + n_I + n_R);
    B_tilde.setFrom(E_tilde);

    // put b_compl_L into upper left block of complement basis
    for (index_t j = 0; j < n_c_L; ++j)
    {
        for (index_t i = 0; i < m_c_L; ++i)
            E_compl.add(i, j, b_compl_L(i, j));
    }
    // put b_compl_R into lower right block of complement basis
    for (index_t j = 0; j < n_c_R; ++j)
    {
        for (index_t i = 0; i < m_c_R; ++i)
            E_compl.add(m_c_L + n_I + i, n_c_L + j, b_compl_R(i, j));
    }
    B_compl.resize(n, n_c_L + n_c_R);
    B_compl.setFrom(E_compl);

}

template<typename T>
void constructTildeSpaceBasis(
    const gsBasis<T>& basis,
    const gsBoundaryConditions<T>& bc,
    const gsOptionList& opt,
    std::vector< gsSparseMatrix<T> >& B_tilde,
    std::vector< gsSparseMatrix<T> >& B_l2compl,
    const bool odd = true
    )
{
<<<<<<< HEAD

    //const gsTensorBSplineBasis<d,T> * tb = dynamic_cast<const gsTensorBSplineBasis<d,T>*>(&basis);
    //if( !tb )
    //    GISMO_ERROR ("This method only works for gsTensorBSplineBasis.");

=======
    const index_t d = basis.dim();
>>>>>>> f19d4854
    B_tilde.resize(d);
    B_l2compl.resize(d);
    dirichlet::strategy ds = (dirichlet::strategy)opt.askInt("DirichletStrategy",dirichlet::elimination);
    if (ds == dirichlet::elimination)
    {
<<<<<<< HEAD
        try
        {
            const gsTensorBSplineBasis<d,T> * tb = dynamic_cast<const gsTensorBSplineBasis<d,T>*>(&basis);
            if(!tb)
                throw std::bad_cast();
            for ( index_t i=0; i<d; ++i )
                tildeSpaceBasis(tb->component(d-1-i), B_tilde[i], B_l2compl[i], boundaryConditionsForDirection(bc,d-1-i), odd);

        }
        catch (const std::bad_cast& e)
        {
            const gsTensorNurbsBasis<d,T> * tb = dynamic_cast<const gsTensorNurbsBasis<d,T>*>(&basis);
            if(!tb)
                GISMO_ERROR("This method only works for gsTensorBasis.");

            for ( index_t i=0; i<d; ++i )
            {
                const gsBSplineBasis<T>* component = dynamic_cast<const gsBSplineBasis<T>*>( &(tb->component(d-1-i)) );
                if(! component)
                   GISMO_ERROR("cast fail");
                tildeSpaceBasis(*component, B_tilde[i], B_l2compl[i], boundaryConditionsForDirection(bc,d-1-i), odd);
            }
        }
=======
        for ( index_t i=0; i<d; ++i )
            tildeSpaceBasis(basis.component(d-1-i), B_tilde[i], B_l2compl[i], boundaryConditionsForDirection(bc,d-1-i), odd);
>>>>>>> f19d4854
    }
    else
        GISMO_ERROR("Unknown Dirichlet strategy.");

}

// Constructs a matrix for swapping a tensor product
// from A (x) B (x) C (x) D (x) E  to   A (x) D (x) C (x) B (x) E,
// where only the dimensions of those matrices have to be given.
// Note that also those A, B, etc. could be tensor products (here as dimension just provide the products)
// Note that also those A, B, etc. could vanish. Then just provide a 1 as dimension, i.e., a scalar.
// So, literally every thinkable swap is possible.
template<typename T>
gsSparseMatrix<T> kroneckerSwap( index_t e, index_t d, index_t c, index_t b, index_t a )
{
    const index_t sz = a*b*c*d*e;
    gsSparseMatrix<T> result(sz,sz);
    gsSparseEntries<T> entries;
    entries.reserve(sz);
    for ( index_t i=0; i<a; ++i )
        for ( index_t j=0; j<b; ++j )
            for ( index_t k=0; k<c; ++k )
                for ( index_t l=0; l<d; ++l )
                    for ( index_t m=0; m<e; ++m )
                        entries.add( i+a*(j+b*(k+c*(l+d*m))), i+a*(l+d*(k+c*(j+b*m))), 1. );

    result.setFrom(entries);
    result.makeCompressed();

    return result;
}

} // anonymous namespace

template<typename T>
std::pair< std::vector< gsSparseMatrix<T> >, std::vector< gsSparseMatrix<T> > > gsPatchPreconditionersCreator<T>::getTildeSpaceBasisTransformation(
    const gsBasis<T>& basis,
    const gsBoundaryConditions<T>& bc,
    const gsOptionList& opt
    )
{
    std::vector< gsSparseMatrix<T> > B_tilde, B_l2compl;
    constructTildeSpaceBasis( basis, bc, opt, B_tilde, B_l2compl, !opt.askSwitch( "UseVanishingEvenDerivatives", false ) );
    return std::pair< std::vector< gsSparseMatrix<T> >, std::vector< gsSparseMatrix<T> > >( B_tilde, B_l2compl );
}

template<typename T>
typename gsPatchPreconditionersCreator<T>::OpUPtr gsPatchPreconditionersCreator<T>::subspaceCorrectedMassSmootherOp(
    const gsBasis<T>& basis,
    const gsBoundaryConditions<T>& bc,
    const gsOptionList& opt,
    T sigma,
    T alpha,
    const gsGeometry<T>* geo
    )
{
    // Get some properties
    const index_t d = basis.dim();
    gsMatrix<T> h;
    if (geo)
        h = getMinCellLengths(basis);
    else
        h = gsMatrix<T>::Constant(d,1,basis.getMinCellLength());

    // Assemble univariate
    std::vector< gsSparseMatrix<T> > local_stiff = assembleTensorStiffness(basis, bc, opt);
    std::vector< gsSparseMatrix<T> > local_mass  = assembleTensorMass(basis, bc, opt);

    scaleBasedOnGeo(geo, &local_mass, &local_stiff, &h);

    // Setup of basis
    std::vector< gsSparseMatrix<T> > B_tilde(d), B_l2compl(d);
    constructTildeSpaceBasis(basis, bc, opt, B_tilde, B_l2compl);

    std::vector< gsSparseMatrix<T> > M_compl(d), K_compl(d), B_compl(d);
    std::vector< typename gsLinearOperator<T>::Ptr > M_tilde_inv(d);
    for ( index_t i=0; i<d; ++i )
    {
        // Transform the complement
        typename gsLinearOperator<T>::Ptr M_inv = makeSparseCholeskySolver(local_mass[i]);
        gsMatrix<T> B_compl_dense;
        M_inv->apply( B_l2compl[i], B_compl_dense );
        B_compl[i] = B_compl_dense.sparseView();

        // Setup of matrices and corresponding solvers
        gsSparseMatrix<T> M_tilde = B_tilde[i].transpose() * local_mass[i] * B_tilde[i];
        M_tilde_inv[i] = makeSparseCholeskySolver( M_tilde );
        M_compl[i] = B_compl[i].transpose() * local_mass[i] * B_compl[i];
        K_compl[i] = B_compl[i].transpose() * local_stiff[i] * B_compl[i];
    }

    // Setup of final operator
    typename gsSumOp<T>::uPtr result = gsSumOp<T>::make();

    for ( index_t type = 0; type < (1<<d); ++ type )
    {
        std::vector< typename gsLinearOperator<T>::Ptr > correction(0);
        gsSparseMatrix<T> transfer;

        std::vector< gsSparseMatrix<T>* > transfers(d);

        index_t numberInteriors = 0;
        T factor = alpha;

        // Setup of transfer and of the factor
        for ( index_t j = 0; j<d; ++ j )
        {
            if ( type & ( 1 << j ) )
                transfers[j] = &(B_compl[d-1-j]);
            else
            {
                transfers[j] = &(B_tilde[d-1-j]);
                ++numberInteriors;
                factor += 1/(sigma*h(j,0)*h(j,0));
            }

            if ( j == 0 )
                transfer = *(transfers[j]);
            else
                transfer = transfers[j]->kron(transfer);

        }

        // If the subspace is not present, ignore it.
        if ( transfer.cols() == 0 )
            continue;

        // Setup of swap, where the boundary part is shifted to the begin

        index_t left = 1, current = transfers[d-1]->cols(), right = 1;
        for ( index_t j = 0; j < d-1; ++j )
            left *= transfers[j]->cols();

        for ( index_t j = d-1; j >= 0; --j )
        {
            if ( type & ( 1 << j ) )
            {
                transfer = transfer * kroneckerSwap<T>( right, current, left, 1, 1 );
                if ( j > 0 )
                {
                    left *= current;
                    current = transfers[j-1]->cols();
                    left /= current;
                }
            }
            else
            {
                if ( j > 0 )
                {
                    right *= current;
                    current = transfers[j-1]->cols();
                    left /= current;
                }
            }

        }

        // Setup of interior correction
        for ( index_t j = d-1; j>=0; --j )
        {
            if ( ! ( type & ( 1 << j ) ) )
                correction.push_back( M_tilde_inv[d-1-j] );
        }

        // If we are in the interior, we have to do the scaling here as there is no boundary correction.
        if ( numberInteriors == d )
            correction[0] = gsScaledOp<T>::make( correction[0], 1./factor );

        // Setup of bondary correction, like  K(x)M(x)M+M(x)K(x)M+M(x)M(x)K+(alpha + (d-3)/(sigma*h*h)) M(x)M(x)M
        if ( numberInteriors < d )
        {
            gsSparseMatrix<T> bc_matrix;

            {
                gsSparseMatrix<T> s(0,0);
                for ( index_t k = d-1; k>=0; --k )
                {
                    if ( type & ( 1 << k ) )
                    {
                        if ( s.rows() == 0 )
                            s = M_compl[d-1-k];
                        else
                            s = M_compl[d-1-k].kron(s);
                    }
                }
                bc_matrix = factor * s;
            }

            for ( index_t j = d-1; j>=0; --j )
            {
                if ( type & ( 1 << j ) )
                {
                    gsSparseMatrix<T> s(0,0);
                    for ( index_t k = d-1; k>=0; --k )
                    {
                        if ( type & ( 1 << k ) )
                        {
                            gsSparseMatrix<T>* chosenMatrix;
                            if ( j == k )
                                chosenMatrix = &(K_compl[d-1-k]);
                            else
                                chosenMatrix = &(M_compl[d-1-k]);

                            if ( s.rows() == 0 )
                                s = *chosenMatrix;
                            else
                                s = s.kron(*chosenMatrix);
                        }
                    }
                    bc_matrix += s;
                }
            }

            correction.push_back(makeSparseCholeskySolver(bc_matrix));
        }

        typename gsMatrixOp< gsSparseMatrix<T> >::Ptr transOp = makeMatrixOp(transfer.moveToPtr());
        // Setup of whole operator
        // The correction is the Kronecker-product of the operators in the vector correction.
        result->addOperator(
            gsProductOp<T>::make(
                makeMatrixOp( transOp->matrix().transpose() ),
                gsKroneckerOp<T>::make( correction ),
                transOp
                )
            );
    }

    return give(result);

}

} // namespace gismo<|MERGE_RESOLUTION|>--- conflicted
+++ resolved
@@ -101,36 +101,33 @@
     const gsOptionList& opt
     )
 {
-<<<<<<< HEAD
-
     //const gsTensorBasis<d,T> * tb = dynamic_cast< const gsTensorBasis<d,T>* >( &basis );
     //const gsTensorNurbsBasis<d,T> * tb = dynamic_cast< const gsTensorNurbsBasis<d,T>* >( &basis );
     //GISMO_ENSURE (tb, "gsPatchPreconditionersCreator requires a tensor basis.");
 
-    std::vector< gsSparseMatrix<T> > result(d);
-    for ( index_t i=0; i!=d; ++i )
-    {
-        try
-        {
-            const gsTensorBasis<d,T> * tb = dynamic_cast< const gsTensorBasis<d,T>* >( &basis );
-            if(!tb)
-                throw std::bad_cast();
-            //GISMO_ENSURE (tb, "gsPatchPreconditionersCreator requires a tensor basis.");
-            result[i] = assembleMass(tb->component(d-1-i));
-        }
-        catch (std::bad_cast& e)
-        {
-            const gsTensorNurbsBasis<d,T> * tb = dynamic_cast< const gsTensorNurbsBasis<d,T>* >( &basis );
-            GISMO_ENSURE (tb, "gsPatchPreconditionersCreator requires a tensor basis.");
-            result[i] = assembleMass(tb->component(d-1-i));
-        }
-=======
     const index_t d = basis.dim();
     std::vector< gsSparseMatrix<T> > result(d);
     for ( index_t i=0; i!=d; ++i )
     {
+        try
+        {
+            const gsTensorBasis<d, T>* tb = dynamic_cast< const gsTensorBasis<d, T>* >( &basis );
+            if (!tb)
+                throw std::bad_cast();
+            //GISMO_ENSURE (tb, "gsPatchPreconditionersCreator requires a tensor basis.");
+            result[i] = assembleMass(tb->component(d - 1 - i));
+        }
+        catch (std::bad_cast & e)
+        {
+            const gsTensorNurbsBasis<d, T>* tb = dynamic_cast< const gsTensorNurbsBasis<d, T>* >( &basis );
+            GISMO_ENSURE (tb, "gsPatchPreconditionersCreator requires a tensor basis.");
+            result[i] = assembleMass(tb->component(d - 1 - i));
+        }
+    }
+
+    for ( index_t i=0; i!=d; ++i )
+    {
         result[i] = assembleMass(basis.component(d-1-i));
->>>>>>> f19d4854
         eliminateDirichlet1D(boundaryConditionsForDirection(bc,d-1-i), opt, result[i]);
     }
     return result;
@@ -143,15 +140,12 @@
     const gsOptionList& opt
     )
 {
-<<<<<<< HEAD
     //const gsTensorBasis<d,T> * tb = dynamic_cast< const gsTensorBasis<d,T>* >( &basis );
     //GISMO_ENSURE (tb, "gsPatchPreconditionersCreator requires a tensor basis.");
 
+    const index_t d = basis.dim();
     const gsTensorNurbsBasis<d,T> * tb = reinterpret_cast< const gsTensorNurbsBasis<d,T>* >( &basis );
 
-=======
-    const index_t d = basis.dim();
->>>>>>> f19d4854
     std::vector< gsSparseMatrix<T> > result(d);
     for ( index_t i=0; i!=d; ++i )
     {
@@ -633,21 +627,17 @@
     const bool odd = true
     )
 {
-<<<<<<< HEAD
 
     //const gsTensorBSplineBasis<d,T> * tb = dynamic_cast<const gsTensorBSplineBasis<d,T>*>(&basis);
     //if( !tb )
     //    GISMO_ERROR ("This method only works for gsTensorBSplineBasis.");
 
-=======
     const index_t d = basis.dim();
->>>>>>> f19d4854
     B_tilde.resize(d);
     B_l2compl.resize(d);
     dirichlet::strategy ds = (dirichlet::strategy)opt.askInt("DirichletStrategy",dirichlet::elimination);
     if (ds == dirichlet::elimination)
     {
-<<<<<<< HEAD
         try
         {
             const gsTensorBSplineBasis<d,T> * tb = dynamic_cast<const gsTensorBSplineBasis<d,T>*>(&basis);
@@ -671,10 +661,7 @@
                 tildeSpaceBasis(*component, B_tilde[i], B_l2compl[i], boundaryConditionsForDirection(bc,d-1-i), odd);
             }
         }
-=======
-        for ( index_t i=0; i<d; ++i )
-            tildeSpaceBasis(basis.component(d-1-i), B_tilde[i], B_l2compl[i], boundaryConditionsForDirection(bc,d-1-i), odd);
->>>>>>> f19d4854
+
     }
     else
         GISMO_ERROR("Unknown Dirichlet strategy.");
