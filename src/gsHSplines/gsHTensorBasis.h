/** @file gsHTensorBasis.h

    @brief Provides definition of HTensorBasis abstract interface.

    This file is part of the G+Smo library.

    This Source Code Form is subject to the terms of the Mozilla Public
    License, v. 2.0. If a copy of the MPL was not distributed with this
    file, You can obtain one at http://mozilla.org/MPL/2.0/.

    Author(s): G. Kiss, A. Mantzaflaris, J. Speh
*/

#pragma once

#include <gsCore/gsBasis.h>

#include <gsHSplines/gsHDomain.h>
#include <gsHSplines/gsHDomainIterator.h>
#include <gsHSplines/gsHDomainBoundaryIterator.h>

#include <gsCore/gsBoundary.h>

#include <gsNurbs/gsTensorBSplineBasis.h>
#include <gsNurbs/gsBSplineBasis.h> // for gsBasis::component(int)

#include <gsUtils/gsSortedVector.h>

namespace gismo
{

struct lvl_coef
{
    int pos; // flat index at grid of level \a lvl
    int unsigned lvl; // level
    real_t coef; // value of the coefficient (lvl,pos)
};

/**
 * @brief Class representing a (scalar) hierarchical tensor
 * basis of functions \f$ \mathbb R^d \to \mathbb R \f$.
 *
 *
 * The principal idea for constructing the hierarchical basis is as follows
 * (in simplified version):
 *
 * 1. Take a sequence of simple tensor-product bases \f$B^0,\ B^1,\ldots, B^L\f$.
 * Each of these bases \f$ B^\ell \f$ defines a <em>level</em> \f$\ell\f$ of the hierarchy.
 * Note that we assume that \f$ B^{k+1} \f$ is always a "finer" basis than \f$ B^k \f$.
 * 2. From each of these basis \f$ B^\ell \f$, select a set of basis functions in a very smart way.
 * This gives you a set of basis functions \f$S^\ell \subseteq B^\ell \f$ of level \f$\ell\f$.
 * 3. Take the union of these sets \f$ H = \bigcup_{\ell = 0,\ldots,L} S^\ell \f$.
 * This is your hierarchical basis \f$ H \f$ (assuming that you selected
 * the sets of functions \f$ S^\ell \f$ in a smart and appropriate way).
 *
 * <em>Remark on the numbering of the basis functions of \f$ H \f$:</em>
 *
 * The functions in \f$ H \f$ have global indices \f$0, \ldots, N\f$.
 * The numbering is sorted by levels in the following sense. Let \f$n^\ell\f$ be the number of basis functions
 * selected from level \f$\ell\f$ (i.e., \f$ n^\ell = | S^\ell |\f$), then the global
 * indices \f$0,\ldots,n^0-1\f$ correspond to functions which are taken from \f$ B^0 \f$,
 * indices \f$ n^0,\ldots,n^0+n^1\f$ to functions from \f$B^1\f$ and so forth.
 *
 *
 *    Template parameters
 *    \param d is the domain dimension
 *    \param T is the coefficient type
 *
 *    \ingroup basis
 *    \ingroup HSplines
 */

<<<<<<< HEAD
template<int d, class T>
=======
template<short_t d, class T>
>>>>>>> 35567817
class GISMO_DEFAULT_VIS gsHTensorBasis: public gsBasis<T>
{
public:
    /// Shared pointer for gsHTensorBasis
    typedef memory::shared_ptr< gsHTensorBasis > Ptr;

    /// Unique pointer for gsHTensorBasis
    typedef memory::unique_ptr< gsHTensorBasis > uPtr;

    typedef gsHTensorBasis<d,T> Self_t;

    typedef T Scalar_t;

    typedef gsHDomain<d> hdomain_type;

    typedef typename hdomain_type::point point;

    typedef typename hdomain_type::box   box;

    typedef std::vector< box > boxHistory;

    typedef gsSortedVector< unsigned > CMatrix; // charMatrix_

    typedef typename CMatrix::const_iterator cmatIterator;

    typedef gsKnotVector<T> KnotVectorType;

    typedef typename gsBSplineTraits<d-1,T>::Basis BoundaryBasisType;

    typedef typename gsBSplineTraits<d,T>::Basis tensorBasis;

    /// Dimension of the parameter domain
    static const int Dim = d;

public:

    /// Default empty constructor
    gsHTensorBasis()
    {
        initialize_class(tensorBasis());
        update_structure();
    }

    gsHTensorBasis( gsBasis<T> const&  tbasis)
    {
        initialize_class(tbasis);
        // Build the characteristic matrices
        update_structure();
    }

    gsHTensorBasis( gsTensorBSplineBasis<d,T> const&  tbasis,
                    const std::vector<unsigned> & boxes)
    {
        initialize_class(tbasis);
        gsVector<unsigned int> i1;
        gsVector<unsigned int> i2;
        i1.resize(d);
        i2.resize(d);
        // Set all functions to active
        GISMO_ASSERT( (boxes.size()%(2*d+1))==0,
                      "The points did not define boxes properly. The basis was created without any domain structure.");

        for( size_t i = 0; i < (boxes.size()/(2*d+1)); i++)
        {
            for( int j = 0; j < d; j++)
            {
                i1[j] = boxes[(2*d+1)*i+j+1];
                i2[j] = boxes[(2*d+1)*i+j+d+1];
            }
            insert_box(i1,i2,boxes[i*(2*d+1)]);
        }

        // Build the characteristic matrices (note: call is non-vritual)
        update_structure();
    }

/**
   @brief gsHTensorBasis
   @param tbasis - tensor basis
   @param boxes - matrix containing boxes - each 2x2 submatrix
   contains the lover left and upper right corner of the box

   - the level where the box should be inserted is one higher as the
   level where it is completely contained
*/
    gsHTensorBasis( gsTensorBSplineBasis<d,T> const&  tbasis,
                    gsMatrix<T> const & boxes)
    {
        //assert(boxes.rows() == 2);    //can accept only 2D coordinates- Delete during the generalization of the lac to nD
        GISMO_ASSERT(boxes.rows() == d, "Points in boxes need to be of dimension d.");
        GISMO_ASSERT(boxes.cols()%2 == 0, "Each box needs two corners but you don't provied gsHTensorBasis constructor with them.");
        initialize_class(tbasis);

        gsVector<unsigned int,d> k1;
        gsVector<unsigned int,d> k2;

        for(index_t i = 0; i < boxes.cols()/2; i++)
        {
            for(int j = 0; j < d; j++)
            {
                k1[j] = this->m_bases.back()->knots(j).uFind(boxes(j,2*i)).uIndex();
                k2[j] = this->m_bases.back()->knots(j).uFind(boxes(j,2*i+1)).uIndex()+1;
            }
            int level = m_tree.query3(k1,k2,m_bases.size()-1);
            for(int j = 0; j < d; j++)
            {
                k1[j] = this->m_bases[level+1]->knots(j).uFind(boxes(j,2*i)).uIndex();
                k2[j] = this->m_bases[level+1]->knots(j).uFind(boxes(j,2*i+1)).uIndex()+1;
            }

            insert_box(k1,k2,level+1);

            // Build the characteristic matrices (note: call is non-vritual)
            update_structure();

        }
    }

/**
 * @brief gsHTensorBasis
 * @param tbasis
 * @param boxes - matrix containing boxes - eaxh 2x2 submatrix
 * contains the lover left and upper right corner of the box
 * @param levels
 */
    gsHTensorBasis( gsTensorBSplineBasis<d,T> const& tbasis,
                    gsMatrix<T> const & boxes,
                    const std::vector<unsigned int> & levels)
    {
        GISMO_ASSERT(boxes.rows() == d, "Points in boxes need to be of dimension d.");
        GISMO_ASSERT(boxes.cols()%2 == 0, "Each box needs two corners but you don't provied gsHTensorBasis constructor with them.");
        GISMO_ASSERT(unsigned (boxes.cols()/2) <= levels.size(), "We don't have enough levels for the boxes.");

        initialize_class(tbasis);

        gsVector<unsigned,d> k1;
        gsVector<unsigned,d> k2;

        const size_t mLevel = *std::max_element(levels.begin(), levels.end() );
        needLevel( mLevel );

        for(index_t i = 0; i < boxes.cols()/2; i++)
        {
            for(int j = 0; j < d; j++)
            {
                k1[j] = m_bases[levels[i]]->knots(j).uFind(boxes(j,2*i)).uIndex();
                k2[j] = m_bases[levels[i]]->knots(j).uFind(boxes(j,2*i+1)).uIndex()+1;
            }

            /* m_boxHistory.push_back( box(k1,k2,levels[i]) );  */
            this->m_tree.insertBox(k1,k2, levels[i]);

            // Build the characteristic matrices (note: call is non-vritual)
            update_structure();
        }
    }

    /// Copy constructor
    gsHTensorBasis( const gsHTensorBasis & o) : gsBasis<T>(o)
    {
        m_xmatrix_offset = o.m_xmatrix_offset;
        m_deg            = o.m_deg;
        m_tree           = o.m_tree;
        m_xmatrix        = o.m_xmatrix;

        m_bases.resize( o.m_bases.size() );
        cloneAll(o.m_bases.begin(), o.m_bases.end(), m_bases.begin());
    }

    /// Destructor
    virtual ~gsHTensorBasis()
    {
        freeAll( m_bases );
    }

protected:

    // TO DO: remove these members after they are not used anymore
    std::vector<int> m_deg;

protected:

    /// \brief The list of nestes spaces.
    ///
    /// See documentation for the class for details on the underlying
    /// structure.
    ///
    /// Recall that the hierarchical basis is built from
    /// a sequence of underlying bases \f$ B^0, B^1,\ldots, B^L\f$.
    /// These underlying bases are stored in gsHTensorBasis.m_bases,
    /// which is of type std::vector.\n
    /// <em>m_bases[k]</em> stores the pointer to the
    /// (global) tensor-product basis \f$ B^k\f$.
    mutable std::vector<tensorBasis*> m_bases;

    /// \brief The characteristic matrices for each level.
    ///
    /// See documentation for the class for details on the underlying
    /// structure.
    ///
    /// Characteristic matrices provide information on the relation between\n
    /// the basis functions of this gsHTensorBasis \f$ H \f$ and\n
    /// the tensor-product basis functions of the underlying
    /// tensor-product bases \f$ B^\ell \f$.
    ///
    /// Let <em>vk = m_xmatrix[k]</em>. \em vk is a gsSortedVector. It contains
    /// a list of indices of the basis function of level \em k, i.e., of the
    /// basis functions which "are taken" from \f$B^k\f$.
    /// These indices are stored as the global indices in \f$B^k\f$.
    std::vector< CMatrix > m_xmatrix;

    /// The tree structure of the index space
    hdomain_type m_tree;

    // // Stores the coordinates of all inserted boxes
    // (for debugging purposes)
    // boxHistory m_boxHistory;

public:
    // Needed since m_tree is 16B aligned
    EIGEN_MAKE_ALIGNED_OPERATOR_NEW
    protected:

    /// \brief Stores the offsets of active functions for all levels
    ///
    /// See documentation for the class for details on the underlying
    /// structure. As mentioned there, the basis functions of the
    /// hierarchical basis \f$ H\f$ have a global numbering, where
    /// the functions from \f$B^0\f$ come first, then those from \f$B^1\f$,
    /// then \f$B^2\f$, and so forth.
    ///
    /// The entry <em>m_xmatrix_offset[k]</em>
    /// indicates the index from which the basis functions from
    /// level \em k (i.e., those taken from \f$ B^k \f$) start.
    std::vector<unsigned> m_xmatrix_offset;

    //------------------------------------

public:
    const std::vector< CMatrix >& getXmatrix() const
    {
        return m_xmatrix;
    }

    /// \brief Returns the tensor B-spline space of all levels.
    /// \return
    ///
    const std::vector<tensorBasis*>& getBases() const
    {
        return m_bases;
    }

    /// Returns the dimension of the parameter space
    virtual int dim() const
    { return d; }

    /// Returns the number of breaks (distinct knot values) in
    /// direction \a k of level \a lvl
    int numBreaks(int lvl, int k) const
    {
        return m_tree.numBreaks(lvl,k);
    }

    /// Returns the number of knots in direction \a k of level \a lvl
    int numKnots(int lvl, int k) const
    {
        needLevel(lvl);

        return m_bases[lvl]->knots(k).size();
    }

    /// Returns the \a i-th knot in direction \a k at level \a lvl
    T knot(int lvl, int k, int i) const
    {
        needLevel(lvl);

        return m_bases[lvl]->component(k).knot(i);
        //return m_bases[lvl]->knot(k,i);
    }

    /// Returns the anchors points that represent the members of the
    /// basis
    virtual void anchors_into(gsMatrix<T> & result) const
    {
        result.resize( d, this->size()) ;
        unsigned k(0);

        gsVector<unsigned, d> ind;
        for(std::size_t i = 0; i < m_xmatrix.size(); i++)
        {
            for( CMatrix::const_iterator it =
                     m_xmatrix[i].begin(); it != m_xmatrix[i].end(); it++)
            {
                ind = m_bases[i]->tensorIndex(*it);
                for ( unsigned r = 0; r!=d; ++r )
                    result(r,k) = m_bases[i]->knots(r).greville( ind[r] );
                k++;
            }
        }
    }

    virtual void connectivity(const gsMatrix<T> & nodes, gsMesh<T> & mesh) const;
    void connectivity(const gsMatrix<T> & nodes, int level, gsMesh<T> & mesh) const;

    // Prints the characteristic matrices (ie. the indices of all basis
    // functions in the basis)
    void printCharMatrix(std::ostream &os = gsInfo) const
    {
        os<<"Characteristic matrix:\n";
        for(unsigned i = 0; i<= maxLevel(); i++)
        {
            if ( m_xmatrix[i].size() )
            {
                os<<"- level="<<i<<
                    ", size="<<m_xmatrix[i].size() << ":\n";
                os << "("<< m_bases[i]->tensorIndex(*m_xmatrix[i].begin()).transpose() <<")";
                for( CMatrix::const_iterator  it =
                         m_xmatrix[i].begin()+1; it != m_xmatrix[i].end(); it++)
                {
                    os << ", ("<< m_bases[i]->tensorIndex(*it).transpose() <<")";
                }
                os <<"\n";
            }
            else
            {
                os<<"- level="<<i<<" is empty.\n";
            }
        }
    }

    /// Prints the spline-space hierarchy
    void printSpaces(std::ostream &os = gsInfo) const
    {
        os<<"Spline-space hierarchy:\n";
        for(unsigned i = 0; i<= maxLevel(); i++)
        {
            if ( m_xmatrix[i].size() )
            {
                os<<"- level="<<i<<
                    ", size="<<m_xmatrix[i].size() << ":\n";
                os << "Space: "<< * m_bases[i] <<")";
            }
            else
            {
                os<<"- level="<<i<<" is empty.\n";
            }
        }
    }

    /// Prints the spline-space hierarchy
    void printBasic(std::ostream &os = gsInfo) const
    {
        os << "basis of dimension " <<this->dim()<<
            ",\nlevels="<< this->m_tree.getMaxInsLevel()+1 <<", size="
           << this->size()<<", tree_nodes="<< this->m_tree.size()
            //   << ", leaf_nodes="<< this->m_tree.leafSize();
            //const std::pair<int,int> paths  = this->m_tree.minMaxPath();
            //os << ", path lengths=("<<paths.first<<", "<<paths.second
           << ").\n";
        const gsMatrix<T> supp  = this->support();
        os << "Domain: ["<< supp.col(0).transpose()<< "]..["<<
            supp.col(1).transpose()<< "].\n";
        os <<"Size per level: ";
        for(unsigned i = 0; i<= this->m_tree.getMaxInsLevel(); i++)
            os << this->m_xmatrix[i].size()<< " ";
        os<<"\n";
    }

    // Look at gsBasis.h for the documentation of this function
    void active_into(const gsMatrix<T> & u, gsMatrix<unsigned>& result) const;


    // Look at gsBasis.h for the documentation of this function
    gsMatrix<unsigned> allBoundary( ) const;

    // Look at gsBasis.h for the documentation of this function
    virtual gsMatrix<unsigned> boundaryOffset(boxSide const & s, unsigned offset ) const;

    // Look at gsBasis.h for the documentation of this function
    // /// \todo impl. evalAllDers_into
    //void evalAllDers_into(const gsMatrix<T> & u, int n,
    //                      std::vector<gsMatrix<T> >& result) const;

    /// Returns a reference to m_tree
    const gsHDomain<d> & tree() const { return m_tree; }

    /// Returns a reference to m_tree
    gsHDomain<d> &       tree()       { return m_tree; }

    /// Cleans the basis, removing any inactive levels
    void makeCompressed();


    /// Returns the boundary basis for side s
    // GISMO_UPTR_FUNCTION_DEC(gsHTensorBasis<d,T>, boundaryBasis, boxSide const &)

    /// Returns a bounding box for the basis' domain
    gsMatrix<T> support() const;

    gsMatrix<T> support(const unsigned & i) const;

    void elementSupport_into(const unsigned& i,
                             gsMatrix<unsigned, d, 2>& result) const
    {
        unsigned lvl = levelOf(i);

        m_bases[lvl]->elementSupport_into(m_xmatrix[lvl][ i - m_xmatrix_offset[lvl] ],
                                          result);
    }

    GISMO_UPTR_FUNCTION_PURE(gsHTensorBasis, clone)

    /// The number of basis functions in this basis
    index_t size() const;

    /// The number of nodes in the tree representation
    int treeSize() const
    {
        return m_tree.size();
    }

    /// The number of active basis functions at points \a u
    void numActive(const gsMatrix<T> & u, gsVector<unsigned>& result) const;

    /// The 1-d basis for the i-th parameter component at the highest level
    virtual gsBSplineBasis<T> & component(unsigned i)
    {
        return m_bases[ this->maxLevel() ]->component(i);
    }

    /// The 1-d basis for the i-th parameter component at the highest level
    virtual const gsBSplineBasis<T> & component(unsigned i) const
    {
        return m_bases[ this->maxLevel() ]->component(i);
    }

    /// Returns the tensor basis member of level i
    tensorBasis & tensorLevel(unsigned i) const
    {
        needLevel( i );
        return *this->m_bases[i];
    }

    // Refine the basis uniformly by inserting \a numKnots new knots on each knot span
    virtual void uniformRefine(int numKnots = 1, int mul=1);

    // Refine the basis uniformly and adjust the given matrix of coefficients accordingly
    //virtual void uniformRefine_withCoefs(gsMatrix<T>& coefs, int numKnots = 1, int mul = 1)

    // Refine the basis uniformly and produce a sparse matrix which
    // maps coarse coefficient vectors to refined ones
    //virtual void uniformRefine_withTransfer(gsSparseMatrix<T,RowMajor> & transfer, int numKnots = 1, int mul = 1)

    // Refine the basis uniformly and adjust the given matrix of coefficients accordingly
    void uniformRefine_withCoefs(gsMatrix<T>& coefs, int numKnots = 1, int mul = 1);

    // Refine the basis and adjust the given matrix of coefficients accordingly
    void refine_withCoefs(gsMatrix<T> & coefs, gsMatrix<T> const & boxes);

    /** Refine the basis and adjust the given matrix of coefficients accordingly.
     * @param coefs is a matrix of coefficients as given, e.g., by gsTHBSpline<>::coefs();
     * @param boxes specify where to refine; each 5-tuple gives the level of the box,
     * then two indices (in the current level indexing) of the lower left corner and finally
     * two indices of the upper right corner, see gsHTensorBasis::refineElements() for details.
     */
    void refineElements_withCoefs   (gsMatrix<T> & coefs,std::vector<unsigned> const & boxes);
    void refineElements_withTransfer(std::vector<unsigned> const & boxes, gsSparseMatrix<T> &transfer);

    void refineElements_withCoefs2(gsMatrix<T> & coefs,std::vector<unsigned> const & boxes);

    // see gsBasis for documentation
    void matchWith(const boundaryInterface & bi, const gsBasis<T> & other,
                   gsMatrix<unsigned> & bndThis, gsMatrix<unsigned> & bndOther) const;

    short_t maxDegree() const
    {
        short_t td = m_bases[0]->degree(0);
        // take maximum of coordinate bases degrees
        for (short_t k=1; k!=d; ++k)
            td = math::max(td, m_bases[0]->degree(k));
        return td;
    }

    short_t minDegree() const
    {
        short_t td = m_bases[0]->degree(0);
        // take maximum of coordinate bases degrees
        for (short_t k=1; k!=d; ++k)
            td = math::min(td, m_bases[0]->degree(k));
        return td;
    }

    /// @brief If the basis is a tensor product of (piecewise)
    /// polynomial bases, then this function returns the polynomial
    /// degree of the \a i-th component.
    virtual inline short_t degree(short_t i) const
    { return m_bases[0]->degree(i);}



    // S.K.
    /// @brief Returns the level(s) at point(s) in the parameter domain.
    ///
    /// \param[in] Pt gsMatrix of size <em>d</em> x <em>n</em>, where\n
    /// \em d is the dimension of the parameter domain and\n
    /// \em n is the number of evaluation points.\n
    /// Each column of \em Pts represents one evaluation point.
    /// \return levels gsMatrix of size <em>1</em> x <em>n</em>.\n
    /// <em>levels(0,i)</em> is the level of the point defined by the <em>i</em>-th column in \em Pts.
    int getLevelAtPoint(const  gsMatrix<T> & Pt ) const;

    // S.K.
    /// @brief Returns the level(s) and knot span(s) at point(s) in the parameter domain.
    ///
    /// \param[in] Pt gsMatrix of size <em>d</em> x <em>n</em>, where\n
    /// \em d is the dimension of the parameter domain and\n
    /// \em n is the number of evaluation points.\n
    /// Each column of \em Pts represents one evaluation point.
    /// \param[out] lvl gsVector of length \em n with the levels of the respective points.
    /// \param[out] loIdx  gsMatrix of size <em>d</em> x <em>n</em>.\n
    /// Each column contains
    /// the lower corner of the knot span containing <em>i</em>-th point. The corner is given
    /// in unique knot span indices of level lvl[i].
    void getLevelUniqueSpanAtPoints(const  gsMatrix<T> & Pt,
                                    gsVector<unsigned> & lvl,
                                    gsMatrix<unsigned> & loIdx ) const;

    /// Returns the level in which the indices are stored internally
    unsigned maxLevel() const
    {
        return m_tree.getMaxInsLevel();
    }

    /// Returns the level of \a function, which is a hier. Id index
    int get_level(unsigned function) const;

    /// Returns the level of the function indexed \a i (in continued indices)
    inline int levelOf(unsigned i) const
    {
        return std::upper_bound(m_xmatrix_offset.begin(),
                                m_xmatrix_offset.end(), i)
            - m_xmatrix_offset.begin() - 1;
    }

/*
  const boxHistory & get_inserted_boxes() const
  {
  return m_boxHistory;
  }
*/

    void degreeElevate(int const & i = 1, int const dir = -1);
    void degreeReduce(int const & i = 1, int const dir = -1);

    void degreeIncrease(int const & i= 1, int const dir = -1);
    void degreeDecrease(int const & i = 1, int const dir = -1);

    /** @brief Refine the basis to levels and in the areas defined by
     * \a boxes with an extension.
     *
     * \param[in] boxes gsMatrix of size \em d x \em n, where\n
     * \em n is the number of refinement boxes.\n
     * Every two consecutive columns specify the lower and upper corner of one refinement box
     * (See also documentation of refine() for the format of \em box)
     * \param[in] refExt is an integer specifying how many cells should also be
     * refined around the respective boxes.
     *
     */
    virtual void refine(gsMatrix<T> const & boxes, int refExt);

    /** @brief Refine the basis to levels and in the areas defined by \a boxes.
     *
     * \param[in] boxes gsMatrix of size \em d x \em n, where\n
     * \em n is the number of refinement boxes.\n
     * Every two consecutive columns specify the lower and upper corner of one refinement box
     * (See also documentation of refine() for the format of \em box)
     */
    virtual void refine(gsMatrix<T> const & boxes);

    /**
     * @brief Insert the given boxes into the quadtree.
     *
     * Each box is defined by <em>2d+1</em> indices, where \em d is the dimension
     * of the parameter domain.
     * The first index defines the level in which the box should be inserted,
     * the next \a d indices the "coordinates" of the lower corner in the index space,
     * and the last \a d indices the "coordinates" of the upper corner.
     *
     * <b>Example:</b> Let <em>d=3</em> and
     *\f[ \mathsf{boxes} = [ L^1, \ell_x^1, \ell_y^1, \ell_z^1, u_x^1, u_y^1, u_z^1,
     L^2, \ell_x^2, \ell_y^2, \ell_z^2, u_x^2, u_y^2, u_z^2,
     L^3, \ell_x^3, \ell_y^3,
     \ldots ], \f]
     * then, the first box will be inserted in level \f$L^1\f$ and its
     * lower and upper corner will have the indices
     * \f$ (\ell_x^1, \ell_y^1, \ell_z^1)\f$ and \f$ (u_x^1, u_y^1, u_z^1) \f$
     * in the index space of level \f$L^1\f$, respectively.
     *
     *
     * @param boxes vector of size <em>N (2d+1)</em>, where\n
     * \em N is the number of boxes,\n
     * \em d is the dimension of the parameter domain.\n
     * See description above for details on the format.
     */
    virtual void refineElements(std::vector<unsigned> const & boxes);

    /// Refines all the cells on the side \a side up to level \a lvl
    void refineSide(const boxSide side, index_t lvl);

    // Look at gsBasis.h for the documentation of this function
    //virtual void uniformRefine(int numKnots = 1);

    typename gsBasis<T>::domainIter makeDomainIterator() const
    {
        return typename gsBasis<T>::domainIter(new gsHDomainIterator<T, d>(*this));
    }

    typename gsBasis<T>::domainIter makeDomainIterator(const boxSide & s) const
    {
        return ( s == boundary::none ?
                 typename gsBasis<T>::domainIter(new gsHDomainIterator<T, d>(*this)) :
                 typename gsBasis<T>::domainIter(new gsHDomainBoundaryIterator<T, d>(*this,s) )
            );
    }

    /// @brief Returns the tensor index of the function indexed \a i
    /// (in continued indices).
    ///
    /// @param[in] i Global (continued) index of a basis function of
    /// the hierarchical basis.
    /// @return The tensor index of this basis function
    /// with respect to the tensor-product basis
    /// of the corresponding level.
    inline
    unsigned flatTensorIndexOf(const unsigned i) const
    {

        const int level = this->levelOf(i);

        const unsigned offset = this->m_xmatrix_offset[level];
        const unsigned ind_in_level = this->m_xmatrix[level][i - offset];

        return ind_in_level;
    }


    /// @brief Returns the tensor index of the function indexed \a i
    /// (in continued indices).
    ///
    /// @param[in] i Global (continued) index of a basis function of
    /// the hierarchical basis.
    /// @param level Level of the i-th basis function.
    /// @return The tensor index of this basis function
    /// with respect to the tensor-product basis
    /// of \em level.
    inline
    unsigned flatTensorIndexOf(const unsigned i, const unsigned level) const
    {

        const unsigned offset = this->m_xmatrix_offset[level];
        const unsigned ind_in_level = this->m_xmatrix[level][i - offset];

        return ind_in_level;
    }

    /// @brief Gives polylines on the boundaries between different levels of the mesh.
    /// @param result variable where to write the polylines in the form
    /// < levels < polylines_in_one_level < one_polyline < one_segment (x1, y1, x2, y2) > > > > ,
    /// where <x1, y1, x2, y2 > are so that (x1, y1) <=LEX  (x2, y2)
    /// and where x1, y1, x2 and y2 are parameters (knots).
    /// @return bounding boxes of the polylines in the form
    /// < levels < polylines_in_one_level < x_ll, y_ll, x_ur, y_ur > > >, where "ur" stands for "upper right" and "ll" for "lower left".
    std::vector< std::vector< std::vector< unsigned int > > > domainBoundariesParams( std::vector< std::vector< std::vector< std::vector< T > > > >& result) const;

    /// @brief Gives polylines on the boundaries between different levels of the mesh.
    /// @param result variable where to write the polylines in the form
    /// < levels < polylines_in_one_level < one_polyline < one_segment (x1, y1, x2, y2) > > > >
    /// where <x1, y1, x2, y2 > are so that (x1, y1) <=LEX  (x2, y2)
    /// and where x1, y1, x2 and y2 are indices of the knots with respect to m_maxInsLevel.
    /// @return bounding boxes of the polylines in the form
    /// < levels < polylines_in_one_level < x_ll, y_ll, x_ur, y_ur > > >, where "ur" stands for "upper right" and "ll" for "lower left".
    std::vector< std::vector< std::vector< unsigned int > > > domainBoundariesIndices( std::vector< std::vector< std::vector< std::vector< unsigned int > > > >& result) const;
    // TO DO: use gsHDomainLeafIterator for a better implementation
    int numElements() const
    {
        gsHDomainIterator<T, d> domIter(*this);

        int numEl = 0;
        for (; domIter.good(); domIter.next())
        {
            numEl++;
        }

        return numEl;
    }
    using gsBasis<T>::numElements; //unhide

    /// @brief transformes a sortedVector \a indexes of flat tensor index
    /// of the bspline basis of \a level to hierachical indexes in place. If a flat
    /// tensor index is not found, it will transform to -1.
    ///
    /// @param[in] indexes flat tensor indexes of the function in level
    /// @param level Level of the basis.
    void flatTensorIndexesToHierachicalIndexes(gsSortedVector< int > & indexes,const int level) const;

    /// @brief takes a flat tensor \a index
    /// of the bspline basis of \a level and gives back the hierachical index. If a flat
    /// tensor index is not found, it will return -1.
    ///
    /// @param[in] index flat tensor index of the function in level
    /// @param level Level of the basis.
    /// @return hierachical index, or -1 if it was not found
    int flatTensorIndexToHierachicalIndex(unsigned index,const int level) const;

    /// Fills the vector actives with booleans, that determine if a function
    /// of the given level is active. The functions on the boundary are ordered
    /// in ascending patchindex order.
    ///
    /// \param[in] level : level of the boundary functions
    /// \param[in] s : boundary side
    /// \param[out] actives : the result, true if its active, false if not
    void activeBoundaryFunctionsOfLevel(const unsigned level,const boxSide & s,std::vector<bool>& actives) const;

    /// @brief Increases the multiplicity of a knot with the value \a knotValue in level \a lvl
    /// in direction \a dir by \a mult.
    /// If knotValue is not currently in the given knot vector its not added.
    ///
    /// \param[in] lvl : level
    /// \param[in] dir : direction
    /// \param[in] knotValue : value of the knot
    /// \param[in] mult : multiplicity

    virtual void increaseMultiplicity(index_t lvl, int dir, T knotValue, int mult = 1);

    /// @brief Increases the multiplicity of several knots with the value \a knotValue in level \a lvl
    /// in direction \a dir by \a mult.
    /// If knotValue is not currently in the given knot vector its not added.
    ///
    /// \param[in] lvl : level
    /// \param[in] dir : direction
    /// \param[in] knotValue : value of the knot
    /// \param[in] mult : multiplicity
    virtual void increaseMultiplicity(index_t lvl, int dir, const std::vector<T> & knotValue, int mult = 1);

protected:

    /// @brief Updates the basis structure (eg. charact. matrices, etc), to
    /// be called after any modifications.
    virtual void update_structure(); // to do: rename as updateCharMatrices

    /// @brief Makes sure that there are \a numLevels grids computed
    /// in the hierarachy
    void needLevel(int maxLevel) const;

    /// @brief Creates \a numLevels extra grids in the hierarchy
    void createMoreLevels(int numLevels) const;

    /// gets all the boxes along a slice in direction \a dir at parameter \a par.
    /// the boxes are given back in a std::vector<unsigned> and are in the right format
    /// to be given to refineElements().
    void getBoxesAlongSlice( int dir, T par,std::vector<unsigned>& boxes ) const;

private:

    /// \brief Inserts a domain into the basis
    void insert_box(gsVector<unsigned,d> const & k1,
                    gsVector<unsigned,d> const & k2, int lvl);

    void initialize_class(gsBasis<T> const&  tbasis);

    /// \brief Returns the basis functions of \a level which have support on \a
    /// box, represented as an index box
    void functionOverlap(const point & boxLow, const point & boxUpp,
                         const int level, point & actLow, point & actUpp);

    // \brief Sets all functions of \a level to active or passive- one by one
    void set_activ1(int level);

    // \brief Computes the set of active basis functions in the basis
    void setActive();

    // \brief Computes the connectivity for a level on a mesh that has all vertices
    void addConnectivity(int level, gsMesh<T> & mesh) const;

    ///returns a transfer matrix using the characteristic matrix of the old and new basis
    virtual gsSparseMatrix<T> coarsening(const std::vector<gsSortedVector<unsigned> >& old, const std::vector<gsSortedVector<unsigned> >& n, const gsSparseMatrix<T,RowMajor> & transfer) const = 0;
    virtual gsSparseMatrix<T> coarsening_direct(const std::vector<gsSortedVector<unsigned> >& old, const std::vector<gsSortedVector<unsigned> >& n,  const std::vector<gsSparseMatrix<T,RowMajor> >& transfer) const = 0;
    virtual gsSparseMatrix<T> coarsening_direct2(const std::vector<gsSortedVector<unsigned> >& old, const std::vector<gsSortedVector<unsigned> >& n,  const std::vector<gsSparseMatrix<T,RowMajor> >& transfer) const = 0;

    /// \brief Implementation of the features common to domainBoundariesParams and domainBoundariesIndices. It takes both
    /// @param indices and @param params but fills in only one depending on @param indicesFlag (if true, then it returns indices).
    std::vector< std::vector< std::vector< unsigned int > > > domainBoundariesGeneric(std::vector< std::vector< std::vector< std::vector< unsigned int > > > >& indices,
                                                                                      std::vector< std::vector< std::vector< std::vector< T > > > >& params,
                                                                                      bool indicesFlag ) const;

    //D
public:
    /// \brief Returns transfer matrix betweend the hirarchycal spline given
    /// by the characteristic matrix "old" and this
    void transfer (const std::vector<gsSortedVector<unsigned> > &old, gsSparseMatrix<T>& result);

    void transfer2 (const std::vector<gsSortedVector<unsigned> > &old, gsSparseMatrix<T>& result);

    /// \brief Creates characteristic matrices for basis where "level" is the
    /// maximum level i.e. ignoring higher level refinements
    void setActiveToLvl(int level, std::vector<CMatrix>& x_matrix_lvl) const;


//    void local2globalIndex( gsVector<unsigned,d> const & index,
//                            unsigned lvl,
//                            gsVector<unsigned,d> & result
//        ) const;

//    void global2localIndex( gsVector<unsigned,d> const & index,
//                            unsigned lvl,
//                            gsVector<unsigned,d> & result
//        ) const;

}; // class gsHTensorBasis

// Next line disallows instantization of gsTensorBasis<0,T>
template<typename T> class gsHTensorBasis<0,T>
{using T::GISMO_ERROR_gsHTensorBasis_cannot_have_dimension_zero;};


} // namespace gismo

// ************************************************
// ************************************************

#ifndef GISMO_BUILD_LIB
#include GISMO_HPP_HEADER(gsHTensorBasis.hpp)
#endif<|MERGE_RESOLUTION|>--- conflicted
+++ resolved
@@ -70,11 +70,7 @@
  *    \ingroup HSplines
  */
 
-<<<<<<< HEAD
-template<int d, class T>
-=======
 template<short_t d, class T>
->>>>>>> 35567817
 class GISMO_DEFAULT_VIS gsHTensorBasis: public gsBasis<T>
 {
 public:
