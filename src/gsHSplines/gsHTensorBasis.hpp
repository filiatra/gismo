--- conflicted
+++ resolved
@@ -918,13 +918,9 @@
 
     // Initialize the binary tree
     point upp;
-<<<<<<< HEAD
-    for ( unsigned i = 0; i!=d; ++i )
-        upp[i] = m_bases[0]->knots(i).numElements();
-=======
     for ( index_t i = 0; i!=d; ++i )
         upp[i] = m_bases[0]->knots(i).uSize()-1;
->>>>>>> 82464a61
+        //upp[i] = m_bases[0]->knots(i).numElements();
 
     m_tree.init(upp);
 
