/** @file gsMpi.h
    
    @brief Helpers for dealing with MPI codes.
    
    This file is part of the G+Smo library.

    This Source Code Form is subject to the terms of the Mozilla Public
    License, v. 2.0. If a copy of the MPL was not distributed with this file, You can obtain one at http://mozilla.org/MPL/2.0/.

    Author(s): C. Hofer, A. Mantzaflaris -- Code based on ideas from the DUNE library
*/


#pragma once

#include <gsCore/gsForwardDeclarations.h>

#ifdef GISMO_WITH_MPI
#include <string.h>
#include <mpi.h>
// #if MPI_VERSION < 2
// #  ifdef _MSC_VER
// #    pragma message ("The MPI version is older than MPI-2.")
// #  else
// #    warning "The MPI version is older than MPI-2."
// #  endif
//#endif
#include <gsMpi/gsMpiTraits.h>
#include <gsMpi/gsBinaryFunctions.h>
#endif

#include <gsMpi/gsMpiComm.h>

namespace gismo
{

class gsMpi;

/// Singleton function returning the gsMpi helper object
GISMO_EXPORT gsMpi & gsMpiSingleton(const int& argc, char** argv);

/**
  @brief A helper for initializing MPI within G+Smo code

  Use as:
  \code
  // Initialize the MPI environment and obtain the world communicator
  gsMpiComm comm = gsMpi::init(argc,argv).worldComm();
  \code

  If MPI is available, then gsMpiComm is the the world communicator.

  If MPI is not avaibable during compilation, it defaults to a trivial
  function returning a gsSerialComm object as the communicator.
 
  @ingroup Mpi
 */
class gsMpi
{

public:
      
    friend GISMO_EXPORT gsMpi & gsMpiSingleton(const int& argc, char** argv);
    
#   ifdef GISMO_WITH_MPI
    /**
     * @brief The type of the mpi communicator.
     */
    typedef MPI_Comm Communicator;
#   else
    typedef gsSerialComm Communicator;
#   endif

    /** \brief get the default communicator
     *
     *  Return a communicator to exchange data with all processes
     *
     *  \returns MPI_COMM_WORLD
     */
    static Communicator worldComm()
    {
#   ifdef GISMO_WITH_MPI
        return MPI_COMM_WORLD;
#   else
        return localComm();
#   endif
    }

    /** \brief get a local communicator
     *
     *  Returns a communicator to exchange data with the local process only
     *
     *  \returns MPI_COMM_SELF
     */
    static Communicator localComm()
    {
        return gsSerialComm();
    }
    
    /**
     * @brief Returns the singleton instance of gsMpi
     *
     * This method has to be called with the same arguments
     * that the main method of the program was called:
     * \code
     * int main(int argc, char** argv){
     *   gsMpi::init(argc, argv);
     *   // program code comes here
     *   ...
     * }
     * \endcode
     * @param argc The number of arguments provided to main.
     * @param argv The arguments provided to main.
     */
    static gsMpi& init(const int& argc = 0, char** argv = NULL)
    {
        GISMO_ASSERT( 0 == argc || NULL!=argv, "Need both argc and argv (or none)");
        return gsMpiSingleton(argc,argv);
    }
    
    /**
     * @brief Returns the rank of process
     */
    static int worldRank () { return gsMpiComm(worldComm()).rank(); }
    /**
     * @brief Returns the number of processes
     */
    static int worldSize () { return gsMpiComm(worldComm()).size(); }

    static inline double wallTime()
    {
#   ifdef GISMO_WITH_MPI
        return MPI_Wtime();
#    else
        return 0;
#    endif
    }

    static inline std::string getProcessorName()
    {
#   ifdef GISMO_WITH_MPI
        char processor_name[MPI_MAX_PROCESSOR_NAME];
        int name_len;
        MPI_Get_processor_name(processor_name, &name_len);
        return std::string(processor_name, name_len);
#    else

        //linux: gethostname(processor_name, HOST_NAME_MAX);
        //mswin: GetComputerName(processor_name, &name_len)
        return "SingleCPU";
#    endif
    }

    bool initialized() const
    {
#   ifdef GISMO_WITH_MPI
        int init = -1;
        MPI_Initialized( &init );
        return (0 != init);
#    endif
        return false;
    }
    
private:

    gsMpi();
    
    /// \brief calls MPI_Init with argc and argv as parameters
    gsMpi(const int& argc, char** argv)
    {
        initMpi(const_cast<int*>(&argc), argv);
    }

    void initMpi(int * argc = NULL, char** argv = NULL) const
    {
#   ifdef GISMO_WITH_MPI
        if( !initialized() )
        {
#ifdef _OPENMP
            // Initialize MPI with multi-threading support
<<<<<<< HEAD
            char* MPI_THREAD_LEVEL = getenv("MPI_THREAD_LEVEL");
            if (MPI_THREAD_LEVEL != NULL)
            {
              int MPI_thread_required, MPI_thread_provided;
              if(      strcmp(MPI_THREAD_LEVEL, "3") == 0 )
                  MPI_thread_required = MPI_THREAD_MULTIPLE;
              else if( strcmp(MPI_THREAD_LEVEL, "2") == 0 )
                  MPI_thread_required = MPI_THREAD_SERIALIZED;
              else if( strcmp(MPI_THREAD_LEVEL, "1") == 0 )
                  MPI_thread_required = MPI_THREAD_FUNNELED;
              else if( strcmp(MPI_THREAD_LEVEL, "0") == 0 )
                  MPI_thread_required = MPI_THREAD_SINGLE;
              else
                  GISMO_ERROR("Invalid value for environment variable MPI_THREAD_LEVEL = " + std::string(MPI_THREAD_LEVEL));
              const int init = MPI_Init_thread(argc, &argv, MPI_thread_required, &MPI_thread_provided);
              GISMO_ENSURE(MPI_SUCCESS==init &&
                           MPI_thread_required <= MPI_thread_provided, "MPI failed to initialize");
            } else
            {
                int MPI_thread_provided;
                const int init = MPI_Init_thread(argc, &argv, MPI_THREAD_SINGLE, &MPI_thread_provided);
                GISMO_ENSURE(MPI_SUCCESS==init, "MPI failed to initialize");
            }
=======
            char* thread_level = getenv("GISMO_MPI_THREAD_LEVEL");
            const int req_level = ( NULL != thread_level ? atoi(getenv("GISMO_MPI_THREAD_LEVEL")) : 0);
            int MPI_thread_required = MPI_THREAD_SINGLE, MPI_thread_provided;
            switch(req_level)
            {
            case 0:
                MPI_thread_required = MPI_THREAD_SINGLE;
            case 1:
                MPI_thread_required = MPI_THREAD_FUNNELED;
            case 2:
                MPI_thread_required = MPI_THREAD_SERIALIZED;
            case 3:
                MPI_thread_required = MPI_THREAD_MULTIPLE;
            default:
                GISMO_ERROR("Invalid value for environment variable GISMO_MPI_THREAD_LEVEL");
            };

            const int init = MPI_Init_thread(argc, &argv, MPI_thread_required, &MPI_thread_provided);
            GISMO_ENSURE(MPI_SUCCESS==init &&
                         MPI_thread_required <= MPI_thread_provided, "MPI failed to initialize");
>>>>>>> bc9ff11c
#else
            //Note: valgrind false positive here, see
            // https://www.open-mpi.org/faq/?category=debugging#valgrind_clean
            const int init = MPI_Init(argc, &argv);
            GISMO_ENSURE(MPI_SUCCESS==init, "MPI failed to initialize");
#endif
        }
#       ifndef NDEBUG
        MPI_Comm_create_errhandler(gsMpiComm::ErrCallBack, &gsMpiComm::ErrHandler);
        MPI_Comm_set_errhandler(worldComm(), gsMpiComm::ErrHandler);
#       endif
#   else
        GISMO_UNUSED(argc);
        GISMO_UNUSED(argv);
#   endif
        //gsDebug << "Called  MPI_Init on p=" << rank_ << "!" << std::endl;
    }
    
    /// \brief calls MPI_Finalize
    ~gsMpi()
    {
#   ifdef GISMO_WITH_MPI
        int wasFinalized = -1;
        MPI_Finalized( &wasFinalized );
        if( 0 == wasFinalized)
        {
            MPI_Finalize();
        }
#    endif
        //gsDebug << "Called MPI_Finalize on p=" << rank_ << "!" <<std::endl;
    }
    
    gsMpi(const gsMpi&);
    gsMpi& operator=(const gsMpi&);

};

}<|MERGE_RESOLUTION|>--- conflicted
+++ resolved
@@ -178,31 +178,6 @@
         {
 #ifdef _OPENMP
             // Initialize MPI with multi-threading support
-<<<<<<< HEAD
-            char* MPI_THREAD_LEVEL = getenv("MPI_THREAD_LEVEL");
-            if (MPI_THREAD_LEVEL != NULL)
-            {
-              int MPI_thread_required, MPI_thread_provided;
-              if(      strcmp(MPI_THREAD_LEVEL, "3") == 0 )
-                  MPI_thread_required = MPI_THREAD_MULTIPLE;
-              else if( strcmp(MPI_THREAD_LEVEL, "2") == 0 )
-                  MPI_thread_required = MPI_THREAD_SERIALIZED;
-              else if( strcmp(MPI_THREAD_LEVEL, "1") == 0 )
-                  MPI_thread_required = MPI_THREAD_FUNNELED;
-              else if( strcmp(MPI_THREAD_LEVEL, "0") == 0 )
-                  MPI_thread_required = MPI_THREAD_SINGLE;
-              else
-                  GISMO_ERROR("Invalid value for environment variable MPI_THREAD_LEVEL = " + std::string(MPI_THREAD_LEVEL));
-              const int init = MPI_Init_thread(argc, &argv, MPI_thread_required, &MPI_thread_provided);
-              GISMO_ENSURE(MPI_SUCCESS==init &&
-                           MPI_thread_required <= MPI_thread_provided, "MPI failed to initialize");
-            } else
-            {
-                int MPI_thread_provided;
-                const int init = MPI_Init_thread(argc, &argv, MPI_THREAD_SINGLE, &MPI_thread_provided);
-                GISMO_ENSURE(MPI_SUCCESS==init, "MPI failed to initialize");
-            }
-=======
             char* thread_level = getenv("GISMO_MPI_THREAD_LEVEL");
             const int req_level = ( NULL != thread_level ? atoi(getenv("GISMO_MPI_THREAD_LEVEL")) : 0);
             int MPI_thread_required = MPI_THREAD_SINGLE, MPI_thread_provided;
@@ -223,7 +198,6 @@
             const int init = MPI_Init_thread(argc, &argv, MPI_thread_required, &MPI_thread_provided);
             GISMO_ENSURE(MPI_SUCCESS==init &&
                          MPI_thread_required <= MPI_thread_provided, "MPI failed to initialize");
->>>>>>> bc9ff11c
 #else
             //Note: valgrind false positive here, see
             // https://www.open-mpi.org/faq/?category=debugging#valgrind_clean
