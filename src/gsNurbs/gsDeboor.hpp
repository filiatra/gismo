/** @file gsDeboor.hpp

    @brief Implementation of deBoor and tensor deBoor algorithm

    This file is part of the G+Smo library.

    This Source Code Form is subject to the terms of the Mozilla Public
    License, v. 2.0. If a copy of the MPL was not distributed with this
    file, You can obtain one at http://mozilla.org/MPL/2.0/.

    Author(s): A. Mantzaflaris, J. Speh
*/

#pragma once

#include <gsCore/gsLinearAlgebra.h>

//#include <gsNurbs/gsBSplineAlgorithms.h>
#include <gsNurbs/gsBoehm.h>

#include <gsUtils/gsCombinatorics.h>

namespace gismo {


/// Executes deBoor's algorithm on the absissae (row vector) u, knot vector \a knots,
/// degree \a deg and coefficients matrix \a coefs
// to do: make local version with knot iterators as arguments
template<class T, class KnotVectorType> inline
void gsDeboor( 
    const gsMatrix<T> &u,
    const KnotVectorType & knots,
    int deg,
    const gsMatrix<T> & coefs,
    gsMatrix<T>& result
    )
{
  GISMO_ASSERT( u.rows() == 1, "Waiting for 1D values" ) ;
  GISMO_ASSERT( coefs.rows() == index_t(knots.size() - deg-1) ,
                "coefs.rows(): " << coefs.rows() << ", knots.size(): " << knots.size() << ", deg: " << deg ) ;
  
  result.resize( coefs.cols(), u.cols() ) ;
  int ind, k;
  gsMatrix<T> points;
  T tmp;
  
  for ( index_t j=0; j< u.cols(); j++ ) // for all points (entries of u)
  {
    //De Boor's algorithm for parameter u(0,j)
    GISMO_ASSERT( (u(0,j)>knots[deg]-T(1e-4) ) && (u(0,j) < *(knots.end()-deg-1)+T(1e-4) ), 
                  "Parametric point "<< u(0,j) <<" outside knot domain ["
                  << knots[deg]<<","<<*(knots.end()-deg-1) <<"]."); 

    ind = (knots.iFind( u(0,j) ) - knots.begin()) - deg;
    
    //int s= knots.multiplicity( u(0,j) ) ; // TO DO: improve using multiplicity s
    points = coefs.middleRows( ind, deg+1 );
    
    for ( int r=0; r< deg; r++ ) // triangle step
      //for ( int r=s; r< deg; r++ ) // TO DO: improve using multiplicity s
      for ( int i=deg; i>r; i-- ) // recursive computation
        {
          k= ind + i;
          tmp= ( u(0,j) -  knots[k] ) / (knots[k+deg-r]-knots[k]);
          points.row(i) = (T(1)-tmp)*points.row(i-1) + tmp* points.row(i) ;
        }        
    result.col(j)= points.row(deg);
  }
}

/// Executes deBoor's algorithm on the absissae (row vector) u, for
/// the derivative of the B-spline defined by knot vector \a knots,
/// degree \a deg and coefficients matrix \a coefs
template<class T, class KnotVectorType> inline
void gsDeboorDeriv( 
    const gsMatrix<T> &u,
    const KnotVectorType & knots,
    int deg,
    const gsMatrix<T> & coefs,
    gsMatrix<T>& result
    )
{
  GISMO_ASSERT( u.rows() == 1, "Waiting for 1D values" ) ;
  GISMO_ASSERT( coefs.rows() == index_t(knots.size() - deg-1) ,
                "coefs.rows(): " << coefs.rows() << ", knots.size(): " << knots.size() << ", deg: " << deg ) ;

  deg--;// Derivative has degree reduced by one

  result.resize( coefs.cols(), u.cols() ) ;
  int ind, k;
  gsMatrix<T> points(deg+1, coefs.cols() );
  T tmp;

  for ( index_t j=0; j< u.cols(); j++ ) // for all points (entries of u)
  {
      //De Boor's algorithm for parameter u(0,j)
      GISMO_ASSERT( (u(0,j)>knots[deg]-T(1e-4) ) && (u(0,j) < *(knots.end()-deg-2)+T(1e-4) ), 
                    "Parametric point "<< u(0,j) <<" outside knot domain ["
                    << knots[deg]<<","<<*(knots.end()-deg-2) <<"]."); 
      
      ind = knots.findspan( u(0,j) ) - deg - 1;
      
      //int s= knots.multiplicity( u(0,j) ) ; // TO DO: improve using multiplicity s

      // Get the coefficients of the first derivative
      for ( int r=ind; r< deg+ind+1; r++ )
          points.row(r-ind) = ( T(deg+1) / (knots[r+deg+2]-knots[r+1]) )
                               * ( coefs.row(r+1) - coefs.row(r) );
      
      for ( int r=0; r< deg; r++ ) // triangle step
          //for ( int r=s; r< deg; r++ ) // TO DO: improve using multiplicity s
          for ( int i=deg; i>r; i-- ) // recursive computation
          {
              k= ind + i;
              tmp= ( u(0,j) -  knots[k] ) / (knots[k+deg+1-r]-knots[k]);
              points.row(i) = (T(1)-tmp)*points.row(i-1) + tmp* points.row(i) ;
          }        
      result.col(j)= points.row(deg);
  }
}
    

// =============================================================================
// ===== temporal version of gsTensorDeboor
// =============================================================================


<<<<<<< HEAD
template<int d, typename T, typename KnotVectorType, typename Mat>
=======
template<short_t d, typename T, typename KnotVectorType, typename Mat>
>>>>>>> 35567817
inline
void gsTensorDeboor( //LC
        const gsMatrix<T>& u,
        const gsTensorBSplineBasis<d, T>& base,
        const Mat& coefs, // works just for 1D coefficients
        gsMatrix<T>& result
        )
{

    // Default version - linear combination of basis functions
    result.resize( coefs.cols(), u.cols() ) ;
    gsMatrix<T> B ;
    gsMatrix<unsigned> ind;

    // "eval" of gsTensorBasis
    base.eval_into(u, B);   // col j = nonzero basis functions at column point u(..,j)
    base.active_into(u, ind);// col j = indices of active functions at column point u(..,j)

//    gsDebug << "u: \n" << u << std::endl;
//    gsDebug << "B: \n" << B << std::endl;
//    gsDebug << "ind: \n" << ind << std::endl;

    for ( index_t j=0; j< u.cols() ; j++ ) // for all points (columns of u)
    {
        result(0, j) = coefs(ind(0, j)) * B(0, j);
        for ( index_t i = 1; i < ind.rows(); ++i ) // for all non-zero basis functions
            result(0, j) += coefs(ind(i, j)) * B(i, j);
    }
}


// =============================================================================
// ===== derivatives for BSpline
// =============================================================================

<<<<<<< HEAD
template<int d, typename T, typename KnotVectorType, typename Mat>
=======
template<short_t d, typename T, typename KnotVectorType, typename Mat>
>>>>>>> 35567817
inline //LC
void gsTensorDeriv_into(const gsMatrix<T>& u,
                        const gsTensorBSplineBasis<d, T>& base,
                        const Mat& coefs,
                        gsMatrix<T>& result)
{
    const unsigned nPts = u.cols(); // number of points
    const unsigned nDer = d; // number of derivatives

    result.setZero(d, nPts);
    gsMatrix<T> deriv; // derivatives
    gsMatrix<unsigned> ind;

    base.deriv_into(u, deriv);   // col j = nonzero basis functions at column point u(..,j)
    base.active_into(u, ind);// col j = indices of active functions at column point u(..,j)

//    gsDebug << "jaka n = d: " << d << std::endl;
//    gsDebug << "ind: " << ind.rows() << " x " << ind.cols() << std::endl;
//    gsDebug << "B: " << B.rows() << " x " << B.cols() << std::endl;


    for (unsigned j = 0; j < nPts; ++j)
        for (unsigned k = 0; k < nDer; ++k) // for all rows of the jacobian
            for (index_t i = 0; i < ind.rows(); i++) // for all nonzero basis functions)
                    result(k, j) += coefs(ind(i, j)) * deriv(k + i * nDer, j);
}


// =============================================================================
// ===== second derivatives for BSpline
// =============================================================================

<<<<<<< HEAD
template<int d, typename T, typename KnotVectorType, typename Mat>
=======
template<short_t d, typename T, typename KnotVectorType, typename Mat>
>>>>>>> 35567817
inline
void gsTensorDeriv2_into(const gsMatrix<T>& u,
                        const gsTensorBSplineBasis<d, T>& base,
                        const Mat& coefs,
                        gsMatrix<T>& result)
{//LC
    const unsigned nPts = u.cols(); // number points
    const unsigned n2der = (d * (d + 1)) / 2; // number of second derivatives

    result.setZero(n2der, nPts);
    gsMatrix<T> deriv2; // second derivatives
    gsMatrix<unsigned> ind;


    base.deriv2_into(u, deriv2);
    base.active_into(u, ind);

    for (unsigned j = 0; j < nPts; j++)
        for (unsigned k = 0; k < n2der; k++)
            for (index_t i = 0; i < ind.rows(); i++)
                result(k, j) += coefs(ind(i, j)) * deriv2(k + i * n2der, j);
}

// =============================================================================
// other version of evaluation via knot insertion
// =============================================================================

<<<<<<< HEAD
template<int d, typename T, typename KnotVectorType, typename Mat>
=======
template<short_t d, typename T, typename KnotVectorType, typename Mat>
>>>>>>> 35567817
inline
void gsTensorDeboor_v2(
        const gsMatrix<T>& u,
        const gsTensorBSplineBasis<d, T>& base,
        const Mat& coefs,
        gsMatrix<T>& result
        )
{

//    int log = -3;

//    if (0 < log)
//    {
//        gsDebug << "coefs: " << coefs.rows() << " x " << coefs.cols()
//                  << std::endl;
//    }

    // **************************************************************
    // ** find out how many coefficients one needs for calculation **

    result.resize(coefs.cols(), u.cols());
    gsVector<unsigned, d> size_of_tmp_coefs(d);

    unsigned nmb_of_tmp_coefs = 1;
    for (unsigned dim = 0; dim < d; dim++)
    {
        const KnotVectorType& kv = base.knots(dim);
        size_of_tmp_coefs(dim) =  kv.degree() + 1;
        nmb_of_tmp_coefs *= size_of_tmp_coefs(dim);
    }

    Mat tmp_coefs(nmb_of_tmp_coefs, coefs.cols());
    tmp_coefs.fill(0);

    // for all points
    for (unsigned i = 0; i < static_cast<unsigned>(u.cols()); i++)
    {
//        if (0 < log)
//        {
//            gsDebug << "\n---------------------------------------------"
//                      << std::endl;

//            gsDebug << "u( " << i << " ): ";
//            for (unsigned dim = 0; dim < d; dim++)
//                gsDebug << u(dim, i) << " ";
//            gsDebug << std::endl;
//        }

        std::vector<bool> is_last(d, false);

        for (unsigned dim = 0; dim < d; dim++)
        {
            const KnotVectorType& kv = base.knots(dim);
//            if (u(dim, i) == *(--kv.end()))
            if ( u(dim, i) == kv.last() )
            {
                is_last[dim] = true;
            }
        }



        gsVector<unsigned, d> low, upp;
        base.active_cwise(u.col(i), low, upp);

//        if (1 < log)
//        {
//            gsDebug << "low: " << low.transpose() << "\nupp: "
//                      << upp.transpose() << std::endl;
//        }
//        if (0 < log)
//        {
//            gsDebug << "size_of_coefs: " << size_of_coefs.transpose() << "\n"
//                      << "number_of_coefs: " << nmb_of_coefs
//                      << std::endl;
//        }


        //*******************************************************
        //** copy appropriate coefficients to temporary matrix **

        // position of the coefficient
        gsVector<unsigned, d> coefs_position(low);

        gsVector<unsigned, d> zero(d);
        zero.fill(0);

        // position in tmp_coefs
        gsVector<unsigned, d> tmp_coefs_position(zero);

        // strides in tmp_coefs
        gsVector<unsigned, d> tmp_coefs_str(d);
        bspline::buildCoeffsStrides<d>(size_of_tmp_coefs, tmp_coefs_str);

        gsVector<unsigned, d> tmp_coefs_last(d);
        bspline::getLastIndexLocal<d>(size_of_tmp_coefs, tmp_coefs_last);

        do
        {
//            if (10 < log)
//            {
//                gsDebug << "coefs_position: "
//                          << coefs_position.transpose() << "\n"
//                          << "tmp_coefs_position: "
//                          << tmp_coefs_position.transpose() << "\n"
//                          << std::endl;
//            }

            unsigned flat_index = base.index(coefs_position);
            unsigned tmp_coefs_index = bspline::getIndex<d>(tmp_coefs_str,
                                                            tmp_coefs_position);

            tmp_coefs.row(tmp_coefs_index) = coefs.row(flat_index);


            nextCubePoint<gsVector<unsigned, d> >(tmp_coefs_position, zero,
                                                  tmp_coefs_last);
        } while(nextCubePoint<gsVector<unsigned, d> >(coefs_position, low, upp));


//        if (1 < log)
//        {
//            gsDebug << "tmp_coefs: \n" << tmp_coefs << std::endl;
//        }


        // ********************************************************
        // ** perform knot insertion appropriate number of times **

        gsVector<unsigned, d> start(d);
        start.fill(0);
        gsVector<unsigned, d> end(size_of_tmp_coefs);
        for (unsigned dim = 0; dim < d; dim++)
            end(dim)--;

        for (unsigned dim = 0; dim < d; dim++) //in each dimension insert a knot
        {
            if (is_last[dim])
            {
                start(dim) = end(dim);
            }
            else
            {
                 const KnotVectorType& kv = base.knots(dim);

                 gismo::gsTensorInsertKnotDegreeTimes<d, T, KnotVectorType, Mat>
                         (kv, tmp_coefs, size_of_tmp_coefs, u(dim, i), dim,
                          start, end);

                 start(dim) = 0;
                 end(dim) = 0;
            }

        }

        // index of a point at a parameter u.col(i)
        unsigned flat_index = bspline::getIndex<d>(tmp_coefs_str,
                                                   start);

//        if (0 < log)
//        {
//            gsDebug << "Point is: \n"
//                      << tmp_coefs.row(flat_index)
//                      << std::endl;
//        }

        result.col(i) = tmp_coefs.row(flat_index).transpose();

    } // end for each point
}



}; //end namespace gismo<|MERGE_RESOLUTION|>--- conflicted
+++ resolved
@@ -125,11 +125,7 @@
 // =============================================================================
 
 
-<<<<<<< HEAD
-template<int d, typename T, typename KnotVectorType, typename Mat>
-=======
 template<short_t d, typename T, typename KnotVectorType, typename Mat>
->>>>>>> 35567817
 inline
 void gsTensorDeboor( //LC
         const gsMatrix<T>& u,
@@ -165,11 +161,7 @@
 // ===== derivatives for BSpline
 // =============================================================================
 
-<<<<<<< HEAD
-template<int d, typename T, typename KnotVectorType, typename Mat>
-=======
 template<short_t d, typename T, typename KnotVectorType, typename Mat>
->>>>>>> 35567817
 inline //LC
 void gsTensorDeriv_into(const gsMatrix<T>& u,
                         const gsTensorBSplineBasis<d, T>& base,
@@ -202,11 +194,7 @@
 // ===== second derivatives for BSpline
 // =============================================================================
 
-<<<<<<< HEAD
-template<int d, typename T, typename KnotVectorType, typename Mat>
-=======
 template<short_t d, typename T, typename KnotVectorType, typename Mat>
->>>>>>> 35567817
 inline
 void gsTensorDeriv2_into(const gsMatrix<T>& u,
                         const gsTensorBSplineBasis<d, T>& base,
@@ -234,11 +222,7 @@
 // other version of evaluation via knot insertion
 // =============================================================================
 
-<<<<<<< HEAD
-template<int d, typename T, typename KnotVectorType, typename Mat>
-=======
 template<short_t d, typename T, typename KnotVectorType, typename Mat>
->>>>>>> 35567817
 inline
 void gsTensorDeboor_v2(
         const gsMatrix<T>& u,
