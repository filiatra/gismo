/** @file gsTensorBSpline.hpp

    @brief Provides implementation of a tensor-product B-spline patch
    of arbitrary dimension

    This file is part of the G+Smo library.

    This Source Code Form is subject to the terms of the Mozilla Public
    License, v. 2.0. If a copy of the MPL was not distributed with this
    file, You can obtain one at http://mozilla.org/MPL/2.0/.

    Author(s): A. Mantzaflaris
*/

#pragma once

#include <gsCore/gsConstantFunction.h>

#include <gsNurbs/gsBSpline.h>
#include <gsNurbs/gsBSplineAlgorithms.h>
#include <gsNurbs/gsBoehm.h>

#include <gsIO/gsXml.h>
#include <gsIO/gsXmlGenericUtils.hpp>

#include <gsTensor/gsTensorTools.h>

namespace gismo
{

template<short_t d, class T>
void constructCoefsForSlice(index_t dir_fixed, index_t index,
                            const gsMatrix<T> & fullCoefs,
                            const gsVector<index_t,d> & sizes,
                            gsMatrix<T>& result)
{
    gsVector<index_t,d> lowerCorner, upperCorner;
    lowerCorner.setZero();
    upperCorner = sizes;
    lowerCorner[dir_fixed] = index;
    upperCorner[dir_fixed] = index + 1;
    // to do: gsMatrix<index_t> ind = gsTensorBasis::coefSlice(dim_fixed, index) ?

    // Collect the boundary coefficients
    result.resize( sizes.prod() / sizes[dir_fixed], fullCoefs.cols() );
    gsVector<index_t,d> str, cur = lowerCorner;
    tensorStrides(sizes,str);
    index_t r = 0;
    do {
        result.row(r++) = fullCoefs.row( cur.dot(str) );
    } while ( nextLexicographic(cur, lowerCorner, upperCorner) );
}

<<<<<<< HEAD
template<unsigned d, class T>
=======

template<short_t d, class T>
>>>>>>> 44c16ea0
gsTensorBSpline<d,T>::gsTensorBSpline(gsMatrix<T> const & corner,
                                      KnotVectorType KV1, KnotVectorType KV2)
{
    GISMO_ASSERT(d==2, "Wrong dimension: tried to make a "<< d<<"D tensor B-spline using 2 knot-vectors.");

    std::vector<Family_t*> cbases;
    const int n1 = KV1.size() - KV1.degree() - 1;
    const int n2 = KV2.size() - KV2.degree() - 1;

    cbases.push_back(new gsBSplineBasis<T>(give(KV1)) );
    cbases.push_back(new gsBSplineBasis<T>(give(KV2)) );
    Basis * tbasis = Basis::New(cbases); //d==2


    GISMO_ASSERT( (corner.rows()==4) && (corner.cols()==3),
                  "gsTensorBSpline: Please make sure that the size of *corner* is 4-by-3");

    gsMatrix<T> pcp (n1*n2, 3);
    // set up CPs on boundary first. The inner CPs on each boundary curve are
    // uniformly linear dependent on the two corner CPs
    int j=0; // boundary v=0
    for (int i=0; i<=n1-1; i++)
    {
        for (unsigned int xi=0; xi<=2; xi++) //specification of x or y or z
        {
            pcp(i+j*n1,xi)=corner(0,xi) + i/((T)(n1-1))*( corner(1,xi) - corner(0,xi) );
        }
    }
    j=n2-1; // boundary v=1
    for (int i=0; i<=n1-1; i++)
    {
        for (unsigned int xi=0; xi<=2; xi++) //specification of x or y or z
        {
            pcp(i+j*n1,xi)=corner(3,xi) + i/((T)(n1-1))*( corner(2,xi) - corner(3,xi) );
        }
    }
    int i=0; // boundary u=0;
    for (j=0; j<=n2-1; j++)
    {
        for (unsigned int xi=0; xi<=2; xi++) //specification of x or y or z
        {
            pcp(i+j*n1,xi)=corner(0,xi) + j/((T)(n2-1))*( corner(3,xi) - corner(0,xi) );
        }
    }
    i=n1-1; // boundary u=1;
    for (j=0; j<=n2-1; j++)
    {
        for (unsigned int xi=0; xi<=2; xi++) //specification of x or y or z
        {
            pcp(i+j*n1,xi)=corner(1,xi) + j/((T)(n2-1))*( corner(2,xi) - corner(1,xi) );
        }
    }
    // uniformly linear dependent in horizontal direction
    for (j=1; j<=n2-2; j++)
    {
        for (i=1; i<=n1-2; i++)
        {
            for (unsigned int xi=0; xi<=2; xi++) //specification of x or y or z
            {
                pcp(i+j*n1,xi)=pcp(0+j*n1,xi) + i/((T)(n1-1))*( pcp(n1-1+j*n1,xi)-pcp(0+j*n1,xi) );
            }
        }
    }

    this->m_basis = tbasis;
    this->m_coefs.swap( pcp );
}

// todo: move to hpp
template<short_t d, class T>
void gsTensorBSpline<d,T>::slice(index_t dir_fixed,T par,
                                 BoundaryGeometryType & result) const
{
    GISMO_ASSERT(d-1>=0,"d must be greater or equal than 1");
    GISMO_ASSERT(dir_fixed>=0 && static_cast<unsigned>(dir_fixed)<d,"cannot fix a dir greater than dim or smaller than 0");
    // construct the d-1 basis
    boxSide side(dir_fixed,0);
    typename BoundaryBasisType::uPtr tbasis = this->basis().boundaryBasis(side);

    if(d==1)
    {
        gsMatrix<T> val(1,1),point;
        val(0,0)=par;
        this->eval_into(val,point);
        result = BoundaryGeometryType(*tbasis, point );
    }
    else
    {
        const int mult   = this->basis().knots(dir_fixed).multiplicity(par);
        const int degree = this->basis().degree(dir_fixed);

        gsMatrix<T> coefs;
        if( mult>=degree )
        {
            // no knot insertion needed, just extract the right coefficients
            const gsKnotVector<T>& knots = this->basis().knots(dir_fixed);
            const index_t index = (knots.iFind(par) - knots.begin()) - this->basis().degree(dir_fixed);
            gsVector<index_t,d> sizes;
            this->basis().size_cwise(sizes);
            constructCoefsForSlice<d, T>(dir_fixed, index, this->coefs(), sizes, coefs);
        }
        else
        {
            // clone the basis and inserting up to degree knots at par
            gsTensorBSpline<d,T>* clone = this->clone().release();

            gsVector<index_t,d> intStrides;
            this->basis().stride_cwise(intStrides);
            gsTensorBoehm(
                clone->basis().knots(dir_fixed),clone->coefs(),par,dir_fixed,
                intStrides.template cast<unsigned>(), degree-mult,true);

            // extract right ceofficients
            const gsKnotVector<T>& knots = clone->basis().knots(dir_fixed);
            const index_t index = (knots.iFind(par) - knots.begin()) - clone->basis().degree(dir_fixed);
            gsVector<index_t,d> sizes;
            clone->basis().size_cwise(sizes);
            constructCoefsForSlice<d, T>(dir_fixed, index, clone->coefs(), sizes, coefs);
            delete clone;
        }

        // construct the object
        //result = gsTensorBSpline<d-1,T>(*tbasis, give(coefs) );
        //result = BoundaryGeometry(*tbasis, give(coefs) );
        result = BoundaryGeometryType(*tbasis, coefs );
    }
}

template<short_t d, class T>
void gsTensorBSpline<d,T>::reverse(unsigned k)
{
    gsTensorBSplineBasis<d,T> & tbsbasis = this->basis();
    gsVector<index_t,d> sz;
    tbsbasis.size_cwise(sz);
    flipTensorVector(k, sz, m_coefs);
    tbsbasis.component(k).reverse();
}


template<short_t d, class T>
void gsTensorBSpline<d,T>::swapDirections(const unsigned i, const unsigned j)
{
    gsVector<index_t,d> sz;
    this->basis().size_cwise(sz);
    swapTensorDirection(i, j, sz, m_coefs);
    this->basis().swapDirections(i,j);
}

template<short_t d, class T>
bool gsTensorBSpline<d,T>::isPatchCorner(gsMatrix<T> const &v, T tol) const
{
    gsVector<index_t,d> str(d), vupp(d), curr = gsVector<index_t,d>::Zero(d);
    this->basis().stride_cwise(str);
    this->basis().size_cwise(vupp);
    vupp.array() -= 1;

    do // loop over all vertices
    {
        if ( (v - m_coefs.row(curr.dot(str))).squaredNorm() < tol )
            return true;
    }
    while ( nextCubeVertex(curr, vupp) );

    return false;
}

template<short_t d, class T>
void gsTensorBSpline<d,T>::findCorner(const gsMatrix<T> & v,
                                      gsVector<index_t,d> & curr,
                                      T tol)
{
    gsVector<index_t,d> str , // Tensor strides
        vupp; // Furthest corner

    this->basis().stride_cwise(str);
    this->basis().size_cwise(vupp);
    vupp.array() -= 1;

    curr.setZero();
    do // loop over all vertices
    {
        if ( (v - m_coefs.row(curr.dot(str))).squaredNorm() < tol )
            return;
    }
    while ( nextCubeVertex(curr, vupp) );

    // Corner not found, Invalidate the result
    vupp.array() += 1;
    curr.swap(vupp);
    gsWarn<<"Point "<< v <<" is not an corner of the patch. (Call isPatchCorner() first!).\n";
}

template<short_t d, class T>
void gsTensorBSpline<d,T>::setOriginCorner(gsMatrix<T> const &v)
{
    gsVector<index_t,d> curr;
    findCorner(v, curr);
    if ( curr[0] == this->basis().size(0) )
        return;
    for(unsigned k = 0; k!=d; ++k)
        if ( curr[k] != 0 )
            this->reverse(k);
}

template<short_t d, class T>
void gsTensorBSpline<d,T>::setFurthestCorner(gsMatrix<T> const &v)
{
    gsVector<index_t,d> curr;
    findCorner(v, curr);
    if ( curr[0] == this->basis().size(0) )
        return;
    for(unsigned k = 0; k!=d; ++k)
        if ( curr[k] == 0 )
            this->reverse(k);
}


template<short_t d, class T>
void gsTensorBSpline<d,T>::degreeElevate(int const i, int const dir)
{
    if (dir == -1)
    {
        for (unsigned j = 0; j < d; ++j)
            degreeElevate(i, j);
        return;
    }

    GISMO_ASSERT( dir >= 0 && static_cast<unsigned>(dir) < d,
                  "Invalid basis component "<< dir <<" requested for degree elevation" );

    const index_t n = this->m_coefs.cols();

    gsVector<index_t,d> sz;
    this->basis().size_cwise(sz);

    swapTensorDirection(0, dir, sz, this->m_coefs);
    this->m_coefs.resize( sz[0], n * sz.template tail<d-1>().prod() );

    bspline::degreeElevateBSpline(this->basis().component(dir), this->m_coefs, i);
    sz[0] = this->m_coefs.rows();

    this->m_coefs.resize( sz.prod(), n );
    swapTensorDirection(0, dir, sz, this->m_coefs);
}

template<short_t d, class T>
void gsTensorBSpline<d,T>::insertKnot( T knot, int dir, int i)
{
    GISMO_ASSERT( i>0, "multiplicity must be at least 1");


    GISMO_ASSERT( dir >= 0 && static_cast<unsigned>(dir) < d,
                  "Invalid basis component "<< dir <<" requested for degree elevation" );

    const index_t n = this->m_coefs.cols();

    gsVector<index_t,d> sz;
    this->basis().size_cwise(sz);

    swapTensorDirection(0, dir, sz, this->m_coefs);
    this->m_coefs.resize( sz[0], n * sz.template tail<d-1>().prod() );

    gsBoehm( this->basis().component(dir).knots(), this->coefs() , knot, i);
    sz[0] = this->m_coefs.rows();

    this->m_coefs.resize( sz.prod(), n );
    swapTensorDirection(0, dir, sz, this->m_coefs);
}


template<short_t d, class T>
typename gsGeometry<T>::uPtr gsTensorBSpline<d,T>::localRep(const gsMatrix<T> & u) const
{
    std::vector<KnotVectorType> kv(d); // the local knot-vectors
    gsVector<index_t,d> cfirst, clast; // tensor-indices of local coefficients
    index_t sz = 1; // number of control points in the local representation

    // Fill in the data defined above
    for(unsigned i = 0; i!=d; ++i)
    {
        const int deg = degree(i);
        typename KnotVectorType::const_iterator span = knots(i).iFind(u(i,0));

        sz       *= deg + 1;
        clast[i]  = span - knots(i).begin();
        cfirst[i] = clast[i] - deg;
        kv[i]     = KnotVectorType(deg, span - deg, span + deg + 2);
    }

    // Collect the local coefficients
    const gsMatrix<T> & allCoefs = this->coefs();
    gsMatrix<T> coefs(sz, allCoefs.cols() );
    gsVector<index_t,d> str, cur = cfirst;
    basis().stride_cwise(str);
    index_t r = 0;
    do {
        coefs.row(r++) = allCoefs.row( cur.dot(str) );
    } while ( nextCubePoint(cur, cfirst, clast) );

    // All set, return the local representation
    return Basis(kv).makeGeometry(give(coefs));
}


template<short_t d, class T>
std::ostream & gsTensorBSpline<d,T>::print(std::ostream &os) const
{
    os << "Tensor BSpline geometry "<< "R^"<< d <<
        " --> R^"<< this->geoDim()
       << ", #control pnts= "<< this->coefsSize();
    if ( m_coefs.size() )
        os << ": "<< this->coef(0) <<" ... "<< this->coef(this->coefsSize()-1);
    if ( m_basis )
        os<<"\nBasis:\n" << this->basis() ;
    return os;
}

template<short_t d, class T>
std::vector<gsGeometry<T>* > gsTensorBSpline<d,T>::uniformSplit(index_t dir) const
{
    // 1. insert p+1 in all directions
    // 2. recover 2^d patches
    GISMO_ASSERT( (dir > -2) && (dir < static_cast<index_t>(d)),
                  "Invalid basis component "<< dir <<" requested for geometry splitting" );
    std::vector<gsGeometry<T>* > result_temp, result;
    gsVector<T> midpoints;
    if(dir==-1)
    {
        result.reserve(math::exp2(d));
        midpoints.setZero(d);

        for(unsigned i=0; i<d;++i)
            midpoints(i)= (basis().knots(i).sbegin().value() + (--basis().knots(i).send()).value())/T(2);

        for(unsigned i=0; i<d;++i)
        {
            result_temp.clear();

            //one could uniform the if-statement and the for-loop by setting result[0] = this,
            //however, the const prevents this.
            if(result.size()==0)
            {
                gsTensorBSpline<d,T>* left = new gsTensorBSpline<d,T>();
                gsTensorBSpline<d,T>* right = new gsTensorBSpline<d,T>();
                this->splitAt(i,midpoints(i),*left,*right);
                result_temp.push_back(left);
                result_temp.push_back(right);
            }
            for(size_t j=0; j<result.size();j++)
            {
                gsTensorBSpline<d,T>* left = new gsTensorBSpline<d,T>();
                gsTensorBSpline<d,T>* right = new gsTensorBSpline<d,T>();
                static_cast<gsTensorBSpline<d,T>*>(result[j])->splitAt(i,midpoints(i),*left,*right);

                result_temp.push_back(left);
                result_temp.push_back(right);
            }


            freeAll(result);
            result = result_temp;
        }
    }
    else
    {
        result.reserve(2);
        T xi =  (basis().knots(dir).sbegin().value() + (--basis().knots(dir).send()).value())/T(2);
        gsTensorBSpline<d,T>* left = new gsTensorBSpline<d,T>();
        gsTensorBSpline<d,T>* right = new gsTensorBSpline<d,T>();

        splitAt(dir,xi,*left,*right);

        result.push_back(left);
        result.push_back(right);
    }
    return result;

}


template<short_t d, class T>
void gsTensorBSpline<d,T>::splitAt( index_t dir,T xi, gsTensorBSpline<d,T>& left,  gsTensorBSpline<d,T>& right) const
{
    GISMO_ASSERT( (dir >= 0) && (dir < static_cast<index_t>(d)),
                  "Invalid basis component "<< dir <<" requested for geometry splitting" );

    GISMO_ASSERT(basis().knots(dir).sbegin().value()<xi && xi< (--basis().knots(dir).send()).value() , "splitting point "<<xi<<" not in the knotvector");

    //First make a copy of the actual object, to allow const
    gsTensorBSpline<d,T> copy(*this);

    // Extract a reference to the knots, the basis and coefs of the copy
    KnotVectorType & knots = copy.basis().knots(dir);
    gsTensorBSplineBasis<d,T> & base = copy.basis();

    // some constants
    const int p = base.degree(dir);                      // degree
    const index_t mult = p + 1 - knots.multiplicity(xi); // multiplicity

    //insert the knot, such that its multiplicity is p+1
    if (mult>0)
        copy.insertKnot(xi, dir, mult);

    //swap the direction dir with 0, to be able to extract the coefs.
    copy.swapDirections(0,dir);

    gsMatrix<T> & coefs = copy.coefs();
    const index_t tDim  = coefs.cols();

    //some more constants
    gsVector<index_t,d> sizes;                    // number of coefs in each dir
    base.size_cwise(sizes);
    const index_t sz = sizes.prod();          // total number of coefs

    //find the number of coefs left from xi (in direction 0)
    const index_t nL = knots.uFind(xi).firstAppearance();
    index_t nR = base.size(0) - nL;

    //Split the coefficients
    gsMatrix<T> coefL, coefR;
    coefL.setZero(sizes.tail(d-1).prod()*(nL), tDim);
    coefR.setZero(sz-coefL.rows(), tDim);

    index_t kL,kR,i;
    i=kL=kR=0;
    while(i<sz)
    {
        coefL.block(kL,0,nL, tDim) = coefs.block(i,0,nL, tDim);
        coefR.block(kR,0,nR, tDim) = coefs.block(i+nL,0,nR, tDim);

        kL+=nL;
        kR+=nR;

        i+= nL + nR;
    }

    //build up the new geometries
    //build the knot vector for direction 0 (swapped!)
    typename KnotVectorType::iterator it = knots.iFind(xi);
    typename KnotVectorType::knotContainer matL(knots.begin(),++it);
    it-=p+1; // move the iterator to the beginning of the inserted knots
    typename KnotVectorType::knotContainer matR(it, knots.end());
    KnotVectorType knotsL(give(matL),p);
    KnotVectorType knotsR(give(matR),p);

    // rescale the splitted knot vector (not mandatory)
    // knotsL.affineTransformTo(0,1);
    // knotsR.affineTransformTo(0,1);

    //collect the other directions
    std::vector<KnotVectorType> KVL, KVR;
    KVL.push_back(knotsL);
    KVR.push_back(knotsR);
    for(i=1; i<static_cast<index_t>(d);++i)
    {
        KVL.push_back(base.knots(i));
        KVR.push_back(base.knots(i));
    }

    //finally the two new geometries
    left  = gsTensorBSpline<d,T>(Basis(give(KVL)), give(coefL));
    left.swapDirections(0,dir);
    right = gsTensorBSpline<d,T>(Basis(give(KVR)), give(coefR));
    right.swapDirections(0,dir);
}


namespace internal
{

/// @brief Get a Tensor BSpline from XML data
///
/// \ingroup Nurbs
template<short_t d, class T>
class gsXml< gsTensorBSpline<d,T> >
{
private:
    gsXml() { }
public:
    GSXML_COMMON_FUNCTIONS(gsTensorBSpline<TMPLA2(d,T)>);
    static std::string tag ()  { return "Geometry"; }
    static std::string type () { return "TensorBSpline" +  to_string(d); }

    static gsTensorBSpline<d,T> * get (gsXmlNode * node)
    {
        return getGeometryFromXml< gsTensorBSpline<d,T> >( node );
    }

    static gsXmlNode * put (const gsTensorBSpline<d,T> & obj,
                            gsXmlTree & data)
    {
        return putGeometryToXml(obj,data);
    }
};



}// namespace internal

} // namespace gismo<|MERGE_RESOLUTION|>--- conflicted
+++ resolved
@@ -51,12 +51,7 @@
     } while ( nextLexicographic(cur, lowerCorner, upperCorner) );
 }
 
-<<<<<<< HEAD
-template<unsigned d, class T>
-=======
-
-template<short_t d, class T>
->>>>>>> 44c16ea0
+template<short_t d, class T>
 gsTensorBSpline<d,T>::gsTensorBSpline(gsMatrix<T> const & corner,
                                       KnotVectorType KV1, KnotVectorType KV2)
 {
