--- conflicted
+++ resolved
@@ -36,23 +36,6 @@
 
 
     // ======= Solution =========
-<<<<<<< HEAD
-    gsFunctionExpr<> source  ("256*pi*pi*pi*pi*(z-1)*(4*cos(4*pi*x)*cos(4*pi*y) - cos(4*pi*x) - cos(4*pi*y))",3);
-    gsFunctionExpr<> laplace ("-16*pi*pi*(z-1)*(2*cos(4*pi*x)*cos(4*pi*y) - cos(4*pi*x) - cos(4*pi*y))",3);
-    gsFunctionExpr<> solVal("(cos(4*pi*x) - 1) * (cos(4*pi*y) - 1) * (z-1)",3);
-    gsFunctionExpr<>sol1der ("-4*pi*(cos(4*pi*y) - 1)*sin(4*pi*x) * (z-1)",
-                             "-4*pi*(cos(4*pi*x) - 1)*sin(4*pi*y) * (z-1)",
-                             "(cos(4*pi*x) - 1) * (cos(4*pi*y) - 1)",3);
-    gsFunctionExpr<>sol2der ("-16*pi^2*(cos(4*pi*y) - 1)*cos(4*pi*x) * (z-1)",
-                             " 16*pi^2*sin(4*pi*x)*sin(4*pi*y) * (z-1) ",
-                             "-4*pi*(cos(4*pi*y) - 1)*sin(4*pi*x)",
-                             " 16*pi^2*sin(4*pi*x)*sin(4*pi*y) * (z-1) ",
-                             "-16*pi^2*(cos(4*pi*x) - 1)*cos(4*pi*y) * (z-1)",
-                             "-4*pi*(cos(4*pi*x) - 1)*sin(4*pi*y)",
-                             "-4*pi*(cos(4*pi*y) - 1)*sin(4*pi*x)",
-                             "-4*pi*(cos(4*pi*x) - 1)*sin(4*pi*y)",
-                             "0 * z", 3);
-=======
 //    gsFunctionExpr<> source  ("256*pi*pi*pi*pi*(z - 1)*(4*cos(4*pi*x)*cos(4*pi*y) - cos(4*pi*x) - cos(4*pi*y))",3);
 //    gsFunctionExpr<> laplace ("-16*pi*pi*(z - 1)*(2*cos(4*pi*x)*cos(4*pi*y) - cos(4*pi*x) - cos(4*pi*y))",3);
 //    gsFunctionExpr<> solVal("(cos(4*pi*x) - 1) * (cos(4*pi*y) - 1) * (z - 1)",3);
@@ -89,7 +72,7 @@
                              "0",
                              "0",
                              "0", 3);
->>>>>>> 6af174c4
+
 
 
     gsFunctionWithDerivatives<real_t> solution(solVal, sol1der, sol2der);
