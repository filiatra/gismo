/** @file poisson2_example.cpp

    @brief Tutorial on how to use expression assembler to solve the Poisson equation

    This file is part of the G+Smo library.

    This Source Code Form is subject to the terms of the Mozilla Public
    License, v. 2.0. If a copy of the MPL was not distributed with this
    file, You can obtain one at http://mozilla.org/MPL/2.0/.

    Author(s): A. Mantzaflaris
*/

//! [Include namespace]
#include <gismo.h>

using namespace gismo;
//! [Include namespace]

int main(int argc, char *argv[])
{
    //! [Parse command line]
    bool plot = false;
    int numRefine  = 5;
    int numElevate = 0;
    bool last = false;
    std::string fn("pde/poisson2d_bvp.xml");

    gsCmdLine cmd("Tutorial on solving a Poisson problem.");
    cmd.addInt( "e", "degreeElevation",
                "Number of degree elevation steps to perform before solving (0: equalize degree in all directions)", numElevate );
    cmd.addInt( "r", "uniformRefine", "Number of Uniform h-refinement steps to perform before solving",  numRefine );
    cmd.addString( "f", "file", "Input XML file", fn );
    cmd.addSwitch("last", "Solve solely for the last level of h-refinement", last);
    cmd.addSwitch("plot", "Create a ParaView visualization file with the solution", plot);

    cmd.getValues(argc,argv);
    //! [Parse command line]

    //! [Read input file]

    gsFileData<> fd(fn);
    gsInfo << "Loaded file "<< fd.lastPath() <<"\n";

    gsMultiPatch<> mp;
    fd.getId(0, mp); // id=0: Multipatch domain

    gsFunctionExpr<> f;
    fd.getId(1, f); // id=1: source function
    gsInfo<<"Source function "<< f << "\n";

    gsBoundaryConditions<> bc;
    fd.getId(2, bc); // id=2: boundary conditions
    gsInfo<<"Boundary conditions:\n"<< bc <<"\n";

    //! [Read input file]

    //! [Refinement]
    gsMultiBasis<> dbasis(mp);

    // Elevate and p-refine the basis to order p + numElevate
    // where p is the highest degree in the bases
    dbasis.setDegree( dbasis.maxCwiseDegree() + numElevate);

    // h-refine each basis
    if (last)
    {
        for (int r =0; r < numRefine-1; ++r)
            dbasis.uniformRefine();
        numRefine = 0;
    }

    gsInfo << "Patches: "<< mp.nPatches() <<", degree: "<< dbasis.minCwiseDegree() <<"\n";
    //! [Refinement]

    //! [Problem setup]
    gsExprAssembler<> A(1,1);

    //gsInfo<<"Active options:\n"<< A.options() <<"\n";
    typedef gsExprAssembler<>::geometryMap geometryMap;
    typedef gsExprAssembler<>::variable    variable;
    typedef gsExprAssembler<>::space       space;
    typedef gsExprAssembler<>::solution    solution;

    // Elements used for numerical integration
    A.setIntegrationElements(dbasis);
    gsExprEvaluator<> ev(A);

    // Set the geometry map
    geometryMap G = A.getMap(mp);

    // Set the discretization space
    space u = A.getSpace(dbasis);
    u.setInterfaceCont(0);
    u.addBc( bc.get("Dirichlet") );

    // Set the source term
    variable ff = A.getCoeff(f, G);

    // Recover manufactured solution
    gsFunctionExpr<> ms;
    fd.getId(3, ms); // id=3: reference solution
    //gsInfo<<"Exact solution: "<< ms << "\n";
    variable u_ex = ev.getVariable(ms, G);

    // Solution vector and solution variable
    gsMatrix<> solVector;
    solution u_sol = A.getSolution(u, solVector);

    gsSparseSolver<>::CGDiagonal solver;

    //! [Problem setup]

    //! [Solver loop]
    gsVector<> l2err(numRefine+1), h1err(numRefine+1);
    gsInfo<< "(dot1=assembled, dot2=solved, dot3=got_error)\n"
        "\nDoFs: ";
    for (int r=0; r<=numRefine; ++r)
    {
        dbasis.uniformRefine();

        // Initialize the system
        A.initSystem();

        gsInfo<< A.numDofs() <<std::flush;

        // Compute the system matrix and right-hand side
        A.assemble( igrad(u, G) * igrad(u, G).tr() * meas(G), u * ff * meas(G) );

        // Enforce Neumann conditions to right-hand side
        variable g_N = A.getBdrFunction();
        A.assembleRhsBc(u * g_N.val() * nv(G).norm(), bc.neumannSides() );
        //gsInfo<<"Sparse Matrix:\n"<< A.matrix().toDense() <<"\n";
        //gsInfo<<"Rhs vector:\n"<< A.rhs().transpose() <<"\n";

        gsInfo<< "." <<std::flush;// Assemblying done

        solver.compute( A.matrix() );
        solVector = solver.solve(A.rhs());

        gsInfo<< "." <<std::flush; // Linear solving done

        l2err[r]= math::sqrt( ev.integral( (u_ex - u_sol).sqNorm() * meas(G) ) );
        h1err[r]= l2err[r] +
        math::sqrt(ev.integral( ( igrad(u_ex) - grad(u_sol)*jac(G).inv() ).sqNorm() * meas(G) ));

        gsInfo<< ". " <<std::flush; // Error computations done

    } //for loop

    //! [Solver loop]

    //! [Error and convergence rates]
    gsInfo<< "\n\nL2 error: "<<std::scientific<<std::setprecision(3)<<l2err.transpose()<<"\n";
    gsInfo<< "H1 error: "<<std::scientific<<h1err.transpose()<<"\n";

    if (!last && numRefine>0)
    {
        gsInfo<< "\nEoC (L2): " << std::fixed<<std::setprecision(2)
              << ( l2err.head(numRefine).array() /
                   l2err.tail(numRefine).array() ).log().transpose() / std::log(2.0) <<"\n";

        gsInfo<<   "EoC (H1): "<< std::fixed<<std::setprecision(2)
              <<( h1err.head(numRefine).array() /
                  h1err.tail(numRefine).array() ).log().transpose() / std::log(2.0) <<"\n";
    }
    //! [Error and convergence rates]

    // if (save)

    //! [Export visualization in ParaView]
    if (plot)
    {
        gsInfo<<"Plotting in Paraview...\n";
        ev.options().setSwitch("plot.elements", true);
        ev.writeParaview( u_sol   , G, "solution");
<<<<<<< HEAD
        //ev.writeParaview( u_ex    , G, "solution_ex");

=======
        //ev.writeParaview( u_ex    , G, "solution_ex");        
>>>>>>> 32ba8422
        //ev.writeParaview( u, G, "aa");

        gsFileManager::open("solution.pvd");
    }
    //! [Export visualization in ParaView]

    return EXIT_SUCCESS;

}// end main<|MERGE_RESOLUTION|>--- conflicted
+++ resolved
@@ -174,12 +174,7 @@
         gsInfo<<"Plotting in Paraview...\n";
         ev.options().setSwitch("plot.elements", true);
         ev.writeParaview( u_sol   , G, "solution");
-<<<<<<< HEAD
         //ev.writeParaview( u_ex    , G, "solution_ex");
-
-=======
-        //ev.writeParaview( u_ex    , G, "solution_ex");        
->>>>>>> 32ba8422
         //ev.writeParaview( u, G, "aa");
 
         gsFileManager::open("solution.pvd");
