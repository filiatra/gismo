--- conflicted
+++ resolved
@@ -95,13 +95,8 @@
 }
 
 void checkBoundaryCondition(boundary_condition<real_t> bc, bool parametric,
-<<<<<<< HEAD
         std::string label, gismo::condition_type::type conditionType, size_t patch,
-        index_t index, int unknown, int unkcomp, int domainDim,
-=======
-        std::string label, gismo::condition_type::type conditionType, int patch,
-        int index, int unknown, int unkcomp, short_t domainDim,
->>>>>>> 35567817
+        index_t index, int unknown, int unkcomp, short_t domainDim,
         std::string funcName)
 {
     // check boundary condition itself
